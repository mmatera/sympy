<<<<<<< HEAD
__version__ = "1.9.dev"
=======
__version__ = "1.8"
>>>>>>> d75367e9
<|MERGE_RESOLUTION|>--- conflicted
+++ resolved
@@ -1,5 +1 @@
-<<<<<<< HEAD
-__version__ = "1.9.dev"
-=======
-__version__ = "1.8"
->>>>>>> d75367e9
+__version__ = "1.9.dev"