from __future__ import print_function, division

from collections import defaultdict

from sympy.core import (Basic, S, Add, Mul, Pow, Symbol, sympify, expand_mul,
                        expand_func, Function, Dummy, Expr, factor_terms,
                        expand_power_exp, Eq)
from sympy.core.compatibility import iterable, ordered, range, as_int
from sympy.core.evaluate import global_evaluate
from sympy.core.function import expand_log, count_ops, _mexpand, _coeff_isneg, nfloat
from sympy.core.numbers import Float, I, pi, Rational, Integer
from sympy.core.rules import Transform
from sympy.core.sympify import _sympify
<<<<<<< HEAD
from sympy.functions import gamma, exp, sqrt, log, exp_polar
=======
from sympy.functions import gamma, exp, sqrt, log, exp_polar, piecewise_fold, re
>>>>>>> 053a8c51
from sympy.functions.combinatorial.factorials import CombinatorialFunction
from sympy.functions.elementary.complexes import unpolarify
from sympy.functions.elementary.exponential import ExpBase
from sympy.functions.elementary.hyperbolic import HyperbolicFunction
from sympy.functions.elementary.integers import ceiling
from sympy.functions.elementary.piecewise import Piecewise, piecewise_fold
from sympy.functions.elementary.trigonometric import TrigonometricFunction
from sympy.functions.special.bessel import besselj, besseli, besselk, jn, bessely
from sympy.functions.special.tensor_functions import KroneckerDelta
from sympy.polys import together, cancel, factor
from sympy.simplify.combsimp import combsimp
from sympy.simplify.cse_opts import sub_pre, sub_post
from sympy.simplify.powsimp import powsimp
from sympy.simplify.radsimp import radsimp, fraction, collect_abs
from sympy.simplify.sqrtdenest import sqrtdenest
from sympy.simplify.trigsimp import trigsimp, exptrigsimp
from sympy.utilities.iterables import has_variety, sift


import mpmath



def separatevars(expr, symbols=[], dict=False, force=False):
    """
    Separates variables in an expression, if possible.  By
    default, it separates with respect to all symbols in an
    expression and collects constant coefficients that are
    independent of symbols.

    If dict=True then the separated terms will be returned
    in a dictionary keyed to their corresponding symbols.
    By default, all symbols in the expression will appear as
    keys; if symbols are provided, then all those symbols will
    be used as keys, and any terms in the expression containing
    other symbols or non-symbols will be returned keyed to the
    string 'coeff'. (Passing None for symbols will return the
    expression in a dictionary keyed to 'coeff'.)

    If force=True, then bases of powers will be separated regardless
    of assumptions on the symbols involved.

    Notes
    =====

    The order of the factors is determined by Mul, so that the
    separated expressions may not necessarily be grouped together.

    Although factoring is necessary to separate variables in some
    expressions, it is not necessary in all cases, so one should not
    count on the returned factors being factored.

    Examples
    ========

    >>> from sympy.abc import x, y, z, alpha
    >>> from sympy import separatevars, sin
    >>> separatevars((x*y)**y)
    (x*y)**y
    >>> separatevars((x*y)**y, force=True)
    x**y*y**y

    >>> e = 2*x**2*z*sin(y)+2*z*x**2
    >>> separatevars(e)
    2*x**2*z*(sin(y) + 1)
    >>> separatevars(e, symbols=(x, y), dict=True)
    {'coeff': 2*z, x: x**2, y: sin(y) + 1}
    >>> separatevars(e, [x, y, alpha], dict=True)
    {'coeff': 2*z, alpha: 1, x: x**2, y: sin(y) + 1}

    If the expression is not really separable, or is only partially
    separable, separatevars will do the best it can to separate it
    by using factoring.

    >>> separatevars(x + x*y - 3*x**2)
    -x*(3*x - y - 1)

    If the expression is not separable then expr is returned unchanged
    or (if dict=True) then None is returned.

    >>> eq = 2*x + y*sin(x)
    >>> separatevars(eq) == eq
    True
    >>> separatevars(2*x + y*sin(x), symbols=(x, y), dict=True) == None
    True

    """
    expr = sympify(expr)
    if dict:
        return _separatevars_dict(_separatevars(expr, force), symbols)
    else:
        return _separatevars(expr, force)


def _separatevars(expr, force):
    from sympy.functions.elementary.complexes import Abs
    if isinstance(expr, Abs):
        arg = expr.args[0]
        if arg.is_Mul and not arg.is_number:
            s = separatevars(arg, dict=True, force=force)
            return Mul(*map(expr.func, s.values()))

    if len(expr.free_symbols) < 2:
        return expr

    # don't destroy a Mul since much of the work may already be done
    if expr.is_Mul:
        args = list(expr.args)
        changed = False
        for i, a in enumerate(args):
            args[i] = separatevars(a, force)
            changed = changed or args[i] != a
        if changed:
            expr = expr.func(*args)
        return expr

    # get a Pow ready for expansion
    if expr.is_Pow:
        expr = Pow(separatevars(expr.base, force=force), expr.exp)

    # First try other expansion methods
    expr = expr.expand(mul=False, multinomial=False, force=force)

    _expr, reps = posify(expr) if force else (expr, {})
    expr = factor(_expr).subs(reps)

    if not expr.is_Add:
        return expr

    # Find any common coefficients to pull out
    args = list(expr.args)
    commonc = args[0].args_cnc(cset=True, warn=False)[0]
    for i in args[1:]:
        commonc &= i.args_cnc(cset=True, warn=False)[0]
    commonc = Mul(*commonc)
    commonc = commonc.as_coeff_Mul()[1]  # ignore constants
    commonc_set = commonc.args_cnc(cset=True, warn=False)[0]

    # remove them
    for i, a in enumerate(args):
        c, nc = a.args_cnc(cset=True, warn=False)
        c = c - commonc_set
        args[i] = Mul(*c)*Mul(*nc)
    nonsepar = Add(*args)

    if len(nonsepar.free_symbols) > 1:
        _expr = nonsepar
        _expr, reps = posify(_expr) if force else (_expr, {})
        _expr = (factor(_expr)).subs(reps)

        if not _expr.is_Add:
            nonsepar = _expr

    return commonc*nonsepar


def _separatevars_dict(expr, symbols):
    if symbols:
        if not all((t.is_Atom for t in symbols)):
            raise ValueError("symbols must be Atoms.")
        symbols = list(symbols)
    elif symbols is None:
        return {'coeff': expr}
    else:
        symbols = list(expr.free_symbols)
        if not symbols:
            return None

    ret = dict(((i, []) for i in symbols + ['coeff']))

    for i in Mul.make_args(expr):
        expsym = i.free_symbols
        intersection = set(symbols).intersection(expsym)
        if len(intersection) > 1:
            return None
        if len(intersection) == 0:
            # There are no symbols, so it is part of the coefficient
            ret['coeff'].append(i)
        else:
            ret[intersection.pop()].append(i)

    # rebuild
    for k, v in ret.items():
        ret[k] = Mul(*v)

    return ret


def _is_sum_surds(p):
    args = p.args if p.is_Add else [p]
    for y in args:
        if not ((y**2).is_Rational and y.is_extended_real):
            return False
    return True


def posify(eq):
    """Return eq (with generic symbols made positive) and a
    dictionary containing the mapping between the old and new
    symbols.

    Any symbol that has positive=None will be replaced with a positive dummy
    symbol having the same name. This replacement will allow more symbolic
    processing of expressions, especially those involving powers and
    logarithms.

    A dictionary that can be sent to subs to restore eq to its original
    symbols is also returned.

    >>> from sympy import posify, Symbol, log, solve
    >>> from sympy.abc import x
    >>> posify(x + Symbol('p', positive=True) + Symbol('n', negative=True))
    (_x + n + p, {_x: x})

    >>> eq = 1/x
    >>> log(eq).expand()
    log(1/x)
    >>> log(posify(eq)[0]).expand()
    -log(_x)
    >>> p, rep = posify(eq)
    >>> log(p).expand().subs(rep)
    -log(x)

    It is possible to apply the same transformations to an iterable
    of expressions:

    >>> eq = x**2 - 4
    >>> solve(eq, x)
    [-2, 2]
    >>> eq_x, reps = posify([eq, x]); eq_x
    [_x**2 - 4, _x]
    >>> solve(*eq_x)
    [2]
    """
    eq = sympify(eq)
    if iterable(eq):
        f = type(eq)
        eq = list(eq)
        syms = set()
        for e in eq:
            syms = syms.union(e.atoms(Symbol))
        reps = {}
        for s in syms:
            reps.update(dict((v, k) for k, v in posify(s)[1].items()))
        for i, e in enumerate(eq):
            eq[i] = e.subs(reps)
        return f(eq), {r: s for s, r in reps.items()}

    reps = {s: Dummy(s.name, positive=True, **s.assumptions0)
                 for s in eq.free_symbols if s.is_positive is None}
    eq = eq.subs(reps)
    return eq, {r: s for s, r in reps.items()}


def hypersimp(f, k):
    """Given combinatorial term f(k) simplify its consecutive term ratio
       i.e. f(k+1)/f(k).  The input term can be composed of functions and
       integer sequences which have equivalent representation in terms
       of gamma special function.

       The algorithm performs three basic steps:

       1. Rewrite all functions in terms of gamma, if possible.

       2. Rewrite all occurrences of gamma in terms of products
          of gamma and rising factorial with integer,  absolute
          constant exponent.

       3. Perform simplification of nested fractions, powers
          and if the resulting expression is a quotient of
          polynomials, reduce their total degree.

       If f(k) is hypergeometric then as result we arrive with a
       quotient of polynomials of minimal degree. Otherwise None
       is returned.

       For more information on the implemented algorithm refer to:

       1. W. Koepf, Algorithms for m-fold Hypergeometric Summation,
          Journal of Symbolic Computation (1995) 20, 399-417
    """
    f = sympify(f)

    g = f.subs(k, k + 1) / f

    g = g.rewrite(gamma)
    g = expand_func(g)
    g = powsimp(g, deep=True, combine='exp')

    if g.is_rational_function(k):
        return simplify(g, ratio=S.Infinity)
    else:
        return None


def hypersimilar(f, g, k):
    """Returns True if 'f' and 'g' are hyper-similar.

       Similarity in hypergeometric sense means that a quotient of
       f(k) and g(k) is a rational function in k.  This procedure
       is useful in solving recurrence relations.

       For more information see hypersimp().

    """
    f, g = list(map(sympify, (f, g)))

    h = (f/g).rewrite(gamma)
    h = h.expand(func=True, basic=False)

    return h.is_rational_function(k)


def signsimp(expr, evaluate=None):
    """Make all Add sub-expressions canonical wrt sign.

    If an Add subexpression, ``a``, can have a sign extracted,
    as determined by could_extract_minus_sign, it is replaced
    with Mul(-1, a, evaluate=False). This allows signs to be
    extracted from powers and products.

    Examples
    ========

    >>> from sympy import signsimp, exp, symbols
    >>> from sympy.abc import x, y
    >>> i = symbols('i', odd=True)
    >>> n = -1 + 1/x
    >>> n/x/(-n)**2 - 1/n/x
    (-1 + 1/x)/(x*(1 - 1/x)**2) - 1/(x*(-1 + 1/x))
    >>> signsimp(_)
    0
    >>> x*n + x*-n
    x*(-1 + 1/x) + x*(1 - 1/x)
    >>> signsimp(_)
    0

    Since powers automatically handle leading signs

    >>> (-2)**i
    -2**i

    signsimp can be used to put the base of a power with an integer
    exponent into canonical form:

    >>> n**i
    (-1 + 1/x)**i

    By default, signsimp doesn't leave behind any hollow simplification:
    if making an Add canonical wrt sign didn't change the expression, the
    original Add is restored. If this is not desired then the keyword
    ``evaluate`` can be set to False:

    >>> e = exp(y - x)
    >>> signsimp(e) == e
    True
    >>> signsimp(e, evaluate=False)
    exp(-(x - y))

    """
    if evaluate is None:
        evaluate = global_evaluate[0]
    expr = sympify(expr)
    if not isinstance(expr, Expr) or expr.is_Atom:
        return expr
    e = sub_post(sub_pre(expr))
    if not isinstance(e, Expr) or e.is_Atom:
        return e
    if e.is_Add:
        return e.func(*[signsimp(a, evaluate) for a in e.args])
    if evaluate:
        e = e.xreplace({m: -(-m) for m in e.atoms(Mul) if -(-m) != m})
    return e


def simplify(expr, ratio=1.7, measure=count_ops, rational=False, inverse=False, doit=True, **kwargs):
    """Simplifies the given expression.

    Simplification is not a well defined term and the exact strategies
    this function tries can change in the future versions of SymPy. If
    your algorithm relies on "simplification" (whatever it is), try to
    determine what you need exactly  -  is it powsimp()?, radsimp()?,
    together()?, logcombine()?, or something else? And use this particular
    function directly, because those are well defined and thus your algorithm
    will be robust.

    Nonetheless, especially for interactive use, or when you don't know
    anything about the structure of the expression, simplify() tries to apply
    intelligent heuristics to make the input expression "simpler".  For
    example:

    >>> from sympy import simplify, cos, sin
    >>> from sympy.abc import x, y
    >>> a = (x + x**2)/(x*sin(y)**2 + x*cos(y)**2)
    >>> a
    (x**2 + x)/(x*sin(y)**2 + x*cos(y)**2)
    >>> simplify(a)
    x + 1

    Note that we could have obtained the same result by using specific
    simplification functions:

    >>> from sympy import trigsimp, cancel
    >>> trigsimp(a)
    (x**2 + x)/x
    >>> cancel(_)
    x + 1

    In some cases, applying :func:`simplify` may actually result in some more
    complicated expression. The default ``ratio=1.7`` prevents more extreme
    cases: if (result length)/(input length) > ratio, then input is returned
    unmodified.  The ``measure`` parameter lets you specify the function used
    to determine how complex an expression is.  The function should take a
    single argument as an expression and return a number such that if
    expression ``a`` is more complex than expression ``b``, then
    ``measure(a) > measure(b)``.  The default measure function is
    :func:`count_ops`, which returns the total number of operations in the
    expression.

    For example, if ``ratio=1``, ``simplify`` output can't be longer
    than input.

    ::

        >>> from sympy import sqrt, simplify, count_ops, oo
        >>> root = 1/(sqrt(2)+3)

    Since ``simplify(root)`` would result in a slightly longer expression,
    root is returned unchanged instead::

       >>> simplify(root, ratio=1) == root
       True

    If ``ratio=oo``, simplify will be applied anyway::

        >>> count_ops(simplify(root, ratio=oo)) > count_ops(root)
        True

    Note that the shortest expression is not necessary the simplest, so
    setting ``ratio`` to 1 may not be a good idea.
    Heuristically, the default value ``ratio=1.7`` seems like a reasonable
    choice.

    You can easily define your own measure function based on what you feel
    should represent the "size" or "complexity" of the input expression.  Note
    that some choices, such as ``lambda expr: len(str(expr))`` may appear to be
    good metrics, but have other problems (in this case, the measure function
    may slow down simplify too much for very large expressions).  If you don't
    know what a good metric would be, the default, ``count_ops``, is a good
    one.

    For example:

    >>> from sympy import symbols, log
    >>> a, b = symbols('a b', positive=True)
    >>> g = log(a) + log(b) + log(a)*log(1/b)
    >>> h = simplify(g)
    >>> h
    log(a*b**(1 - log(a)))
    >>> count_ops(g)
    8
    >>> count_ops(h)
    5

    So you can see that ``h`` is simpler than ``g`` using the count_ops metric.
    However, we may not like how ``simplify`` (in this case, using
    ``logcombine``) has created the ``b**(log(1/a) + 1)`` term.  A simple way
    to reduce this would be to give more weight to powers as operations in
    ``count_ops``.  We can do this by using the ``visual=True`` option:

    >>> print(count_ops(g, visual=True))
    2*ADD + DIV + 4*LOG + MUL
    >>> print(count_ops(h, visual=True))
    2*LOG + MUL + POW + SUB

    >>> from sympy import Symbol, S
    >>> def my_measure(expr):
    ...     POW = Symbol('POW')
    ...     # Discourage powers by giving POW a weight of 10
    ...     count = count_ops(expr, visual=True).subs(POW, 10)
    ...     # Every other operation gets a weight of 1 (the default)
    ...     count = count.replace(Symbol, type(S.One))
    ...     return count
    >>> my_measure(g)
    8
    >>> my_measure(h)
    14
    >>> 15./8 > 1.7 # 1.7 is the default ratio
    True
    >>> simplify(g, measure=my_measure)
    -log(a)*log(b) + log(a) + log(b)

    Note that because ``simplify()`` internally tries many different
    simplification strategies and then compares them using the measure
    function, we get a completely different result that is still different
    from the input expression by doing this.

    If rational=True, Floats will be recast as Rationals before simplification.
    If rational=None, Floats will be recast as Rationals but the result will
    be recast as Floats. If rational=False(default) then nothing will be done
    to the Floats.

    If inverse=True, it will be assumed that a composition of inverse
    functions, such as sin and asin, can be cancelled in any order.
    For example, ``asin(sin(x))`` will yield ``x`` without checking whether
    x belongs to the set where this relation is true. The default is
    False.

    Note that ``simplify()`` automatically calls ``doit()`` on the final
    expression. You can avoid this behavior by passing ``doit=False`` as
    an argument.
    """
<<<<<<< HEAD

    def shorter(*choices):
        """
        Return the choice that has the fewest ops. In case of a tie,
        the expression listed first is selected.
        """
=======
    def shorter(*choices):
        '''Return the choice that has the fewest ops. In case of a tie,
        the expression listed first is selected.'''
>>>>>>> 053a8c51
        if not has_variety(choices):
            return choices[0]
        return min(choices, key=measure)

    def done(e):
        rv = e.doit() if doit else e
        return shorter(rv, collect_abs(rv))

    expr = sympify(expr)
    kwargs = dict(
        ratio=kwargs.get('ratio', ratio),
        measure=kwargs.get('measure', measure),
        rational=kwargs.get('rational', rational),
        inverse=kwargs.get('inverse', inverse),
        doit=kwargs.get('doit', doit))
    # no routine for Expr needs to check for is_zero
    if isinstance(expr, Expr) and expr.is_zero and expr*0 is S.Zero:
        return S.Zero

    _eval_simplify = getattr(expr, '_eval_simplify', None)
    if _eval_simplify is not None:
        return _eval_simplify(**kwargs)

    original_expr = expr = collect_abs(signsimp(expr))

    if not isinstance(expr, Basic) or not expr.args:  # XXX: temporary hack
        return expr

    if inverse and expr.has(Function):
        expr = inversecombine(expr)
        if not expr.args:  # simplified to atomic
            return expr

    # do deep simplification
    handled = Add, Mul, Pow, ExpBase
    expr = expr.replace(
        # here, checking for x.args is not enough because Basic has
        # args but Basic does not always play well with replace, e.g.
        # when simultaneous is True found expressions will be masked
        # off with a Dummy but not all Basic objects in an expression
        # can be replaced with a Dummy
        lambda x: isinstance(x, Expr) and x.args and not isinstance(
            x, handled),
        lambda x: x.func(*[simplify(i, **kwargs) for i in x.args]),
        simultaneous=False)
    if not isinstance(expr, handled):
        return done(expr)

    if not expr.is_commutative:
        expr = nc_simplify(expr)

    # TODO: Apply different strategies, considering expression pattern:
    # is it a purely rational function? Is there any trigonometric function?...
    # See also https://github.com/sympy/sympy/pull/185.

<<<<<<< HEAD


=======
>>>>>>> 053a8c51
    # rationalize Floats
    floats = False
    if rational is not False and expr.has(Float):
        floats = True
        expr = nsimplify(expr, rational=True)

    expr = bottom_up(expr, lambda w: getattr(w, 'normal', lambda: w)())
    expr = Mul(*powsimp(expr).as_content_primitive())
    _e = cancel(expr)
    expr1 = shorter(_e, _mexpand(_e).cancel())  # issue 6829
    expr2 = shorter(together(expr, deep=True), together(expr1, deep=True))

    if ratio is S.Infinity:
        expr = expr2
    else:
        expr = shorter(expr2, expr1, expr)
    if not isinstance(expr, Basic):  # XXX: temporary hack
        return expr

    expr = factor_terms(expr, sign=False)

    from sympy.simplify.hyperexpand import hyperexpand
    from sympy.functions.special.bessel import BesselBase
    from sympy import Sum, Product, Integral

    # hyperexpand automatically only works on hypergeometric terms
    expr = hyperexpand(expr)

    # Deal with Piecewise separately to avoid recursive growth of expressions
    if expr.has(Piecewise):
        # Fold into a single Piecewise
        expr = piecewise_fold(expr)
        # Apply doit, if doit=True
        expr = done(expr)
        # Still a Piecewise?
        if expr.has(Piecewise):
            # Fold into a single Piecewise, in case doit lead to some
            # expressions being Piecewise
            expr = piecewise_fold(expr)
            # kroneckersimp also affects Piecewise
            if expr.has(KroneckerDelta):
                expr = kroneckersimp(expr)
            # Still a Piecewise?
            if expr.has(Piecewise):
                from sympy.functions.elementary.piecewise import piecewise_simplify
                # Do not apply doit on the segments as it has already
                # been done above, but simplify
                expr = piecewise_simplify(expr, deep=True, doit=False)
                # Still a Piecewise?
                if expr.has(Piecewise):
                    # Try factor common terms
                    expr = shorter(expr, factor_terms(expr))
                    # As all expressions have been simplified above with the
                    # complete simplify, nothing more needs to be done here
                    return expr

    if expr.has(KroneckerDelta):
        expr = kroneckersimp(expr)

    if expr.has(BesselBase):
        expr = besselsimp(expr)

    if expr.has(TrigonometricFunction, HyperbolicFunction):
        expr = trigsimp(expr, deep=True)

    if expr.has(log):
        expr = shorter(expand_log(expr, deep=True), logcombine(expr))

    if expr.has(CombinatorialFunction, gamma):
        # expression with gamma functions or non-integer arguments is
        # automatically passed to gammasimp
        expr = combsimp(expr)

    if expr.has(Sum):
        expr = sum_simplify(expr, **kwargs)

    if expr.has(Integral):
        expr = expr.xreplace(dict([
            (i, factor_terms(i)) for i in expr.atoms(Integral)]))

    if expr.has(Product):
        expr = product_simplify(expr)

    from sympy.physics.units import Quantity
    from sympy.physics.units.util import quantity_simplify

    if expr.has(Quantity):
        expr = quantity_simplify(expr)

    short = shorter(powsimp(expr, combine='exp', deep=True), powsimp(expr), expr)
    short = shorter(short, cancel(short))
    short = shorter(short, factor_terms(short), expand_power_exp(expand_mul(short)))
    if short.has(TrigonometricFunction, HyperbolicFunction, ExpBase):
        short = exptrigsimp(short)

    # get rid of hollow 2-arg Mul factorization
    hollow_mul = Transform(
        lambda x: Mul(*x.args),
        lambda x:
        x.is_Mul and
        len(x.args) == 2 and
        x.args[0].is_Number and
        x.args[1].is_Add and
        x.is_commutative)
    expr = short.xreplace(hollow_mul)

    numer, denom = expr.as_numer_denom()
    if denom.is_Add:
        n, d = fraction(radsimp(1/denom, symbolic=False, max_terms=1))
        if n is not S.One:
            expr = (numer*n).expand()/d

    if expr.could_extract_minus_sign():
        n, d = fraction(expr)
        if d != 0:
            expr = signsimp(-n/(-d))

    if measure(expr) > ratio*measure(original_expr):
        expr = original_expr

    # restore floats
    if floats and rational is None:
        expr = nfloat(expr, exponent=False)

    return done(expr)


def sum_simplify(s, **kwargs):
    """Main function for Sum simplification"""
    from sympy.concrete.summations import Sum
    from sympy.core.function import expand

    if not isinstance(s, Add):
        s = s.xreplace(dict([(a, sum_simplify(a, **kwargs))
            for a in s.atoms(Add) if a.has(Sum)]))
    s = expand(s)
    if not isinstance(s, Add):
        return s

    terms = s.args
    s_t = [] # Sum Terms
    o_t = [] # Other Terms

    for term in terms:
        sum_terms, other = sift(Mul.make_args(term),
            lambda i: isinstance(i, Sum), binary=True)
        if not sum_terms:
            o_t.append(term)
            continue
        other = [Mul(*other)]
        s_t.append(Mul(*(other + [s._eval_simplify(**kwargs) for s in sum_terms])))

    result = Add(sum_combine(s_t), *o_t)

    return result


def sum_combine(s_t):
    """Helper function for Sum simplification

       Attempts to simplify a list of sums, by combining limits / sum function's
       returns the simplified sum
    """
    from sympy.concrete.summations import Sum

    used = [False] * len(s_t)

    for method in range(2):
        for i, s_term1 in enumerate(s_t):
            if not used[i]:
                for j, s_term2 in enumerate(s_t):
                    if not used[j] and i != j:
                        temp = sum_add(s_term1, s_term2, method)
                        if isinstance(temp, Sum) or isinstance(temp, Mul):
                            s_t[i] = temp
                            s_term1 = s_t[i]
                            used[j] = True

    result = S.Zero
    for i, s_term in enumerate(s_t):
        if not used[i]:
            result = Add(result, s_term)

    return result


def factor_sum(self, limits=None, radical=False, clear=False, fraction=False, sign=True):
    """Return Sum with constant factors extracted.

    If ``limits`` is specified then ``self`` is the summand; the other
    keywords are passed to ``factor_terms``.

    Examples
    ========

    >>> from sympy import Sum, Integral
    >>> from sympy.abc import x, y
    >>> from sympy.simplify.simplify import factor_sum
    >>> s = Sum(x*y, (x, 1, 3))
    >>> factor_sum(s)
    y*Sum(x, (x, 1, 3))
    >>> factor_sum(s.function, s.limits)
    y*Sum(x, (x, 1, 3))
    """
    # XXX deprecate in favor of direct call to factor_terms
    from sympy.concrete.summations import Sum
    kwargs = dict(radical=radical, clear=clear,
        fraction=fraction, sign=sign)
    expr = Sum(self, *limits) if limits else self
    return factor_terms(expr, **kwargs)


def sum_add(self, other, method=0):
    """Helper function for Sum simplification"""
    from sympy.concrete.summations import Sum
    from sympy import Mul

    #we know this is something in terms of a constant * a sum
    #so we temporarily put the constants inside for simplification
    #then simplify the result
    def __refactor(val):
        args = Mul.make_args(val)
        sumv = next(x for x in args if isinstance(x, Sum))
        constant = Mul(*[x for x in args if x != sumv])
        return Sum(constant * sumv.function, *sumv.limits)

    if isinstance(self, Mul):
        rself = __refactor(self)
    else:
        rself = self

    if isinstance(other, Mul):
        rother = __refactor(other)
    else:
        rother = other

    if type(rself) == type(rother):
        if method == 0:
            if rself.limits == rother.limits:
                return factor_sum(Sum(rself.function + rother.function, *rself.limits))
        elif method == 1:
            if simplify(rself.function - rother.function) == 0:
                if len(rself.limits) == len(rother.limits) == 1:
                    i = rself.limits[0][0]
                    x1 = rself.limits[0][1]
                    y1 = rself.limits[0][2]
                    j = rother.limits[0][0]
                    x2 = rother.limits[0][1]
                    y2 = rother.limits[0][2]

                    if i == j:
                        if x2 == y1 + 1:
                            return factor_sum(Sum(rself.function, (i, x1, y2)))
                        elif x1 == y2 + 1:
                            return factor_sum(Sum(rself.function, (i, x2, y1)))

    return Add(self, other)


def product_simplify(s):
    """Main function for Product simplification"""
    from sympy.concrete.products import Product

    terms = Mul.make_args(s)
    p_t = [] # Product Terms
    o_t = [] # Other Terms

    for term in terms:
        if isinstance(term, Product):
            p_t.append(term)
        else:
            o_t.append(term)

    used = [False] * len(p_t)

    for method in range(2):
        for i, p_term1 in enumerate(p_t):
            if not used[i]:
                for j, p_term2 in enumerate(p_t):
                    if not used[j] and i != j:
                        if isinstance(product_mul(p_term1, p_term2, method), Product):
                            p_t[i] = product_mul(p_term1, p_term2, method)
                            used[j] = True

    result = Mul(*o_t)

    for i, p_term in enumerate(p_t):
        if not used[i]:
            result = Mul(result, p_term)

    return result


def product_mul(self, other, method=0):
    """Helper function for Product simplification"""
    from sympy.concrete.products import Product

    if type(self) == type(other):
        if method == 0:
            if self.limits == other.limits:
                return Product(self.function * other.function, *self.limits)
        elif method == 1:
            if simplify(self.function - other.function) == 0:
                if len(self.limits) == len(other.limits) == 1:
                    i = self.limits[0][0]
                    x1 = self.limits[0][1]
                    y1 = self.limits[0][2]
                    j = other.limits[0][0]
                    x2 = other.limits[0][1]
                    y2 = other.limits[0][2]

                    if i == j:
                        if x2 == y1 + 1:
                            return Product(self.function, (i, x1, y2))
                        elif x1 == y2 + 1:
                            return Product(self.function, (i, x2, y1))

    return Mul(self, other)


def _nthroot_solve(p, n, prec):
    """
     helper function for ``nthroot``
     It denests ``p**Rational(1, n)`` using its minimal polynomial
    """
    from sympy.polys.numberfields import _minimal_polynomial_sq
    from sympy.solvers import solve
    while n % 2 == 0:
        p = sqrtdenest(sqrt(p))
        n = n // 2
    if n == 1:
        return p
    pn = p**Rational(1, n)
    x = Symbol('x')
    f = _minimal_polynomial_sq(p, n, x)
    if f is None:
        return None
    sols = solve(f, x)
    for sol in sols:
        if abs(sol - pn).n() < 1./10**prec:
            sol = sqrtdenest(sol)
            if _mexpand(sol**n) == p:
                return sol


def logcombine(expr, force=False):
    """
    Takes logarithms and combines them using the following rules:

    - log(x) + log(y) == log(x*y) if both are positive
    - a*log(x) == log(x**a) if x is positive and a is real

    If ``force`` is True then the assumptions above will be assumed to hold if
    there is no assumption already in place on a quantity. For example, if
    ``a`` is imaginary or the argument negative, force will not perform a
    combination but if ``a`` is a symbol with no assumptions the change will
    take place.

    Examples
    ========

    >>> from sympy import Symbol, symbols, log, logcombine, I
    >>> from sympy.abc import a, x, y, z
    >>> logcombine(a*log(x) + log(y) - log(z))
    a*log(x) + log(y) - log(z)
    >>> logcombine(a*log(x) + log(y) - log(z), force=True)
    log(x**a*y/z)
    >>> x,y,z = symbols('x,y,z', positive=True)
    >>> a = Symbol('a', real=True)
    >>> logcombine(a*log(x) + log(y) - log(z))
    log(x**a*y/z)

    The transformation is limited to factors and/or terms that
    contain logs, so the result depends on the initial state of
    expansion:

    >>> eq = (2 + 3*I)*log(x)
    >>> logcombine(eq, force=True) == eq
    True
    >>> logcombine(eq.expand(), force=True)
    log(x**2) + I*log(x**3)

    See Also
    ========

    posify: replace all symbols with symbols having positive assumptions
    sympy.core.function.expand_log: expand the logarithms of products
        and powers; the opposite of logcombine

    """

    def f(rv):
        if not (rv.is_Add or rv.is_Mul):
            return rv

        def gooda(a):
            # bool to tell whether the leading ``a`` in ``a*log(x)``
            # could appear as log(x**a)
            return (a is not S.NegativeOne and  # -1 *could* go, but we disallow
                (a.is_extended_real or force and a.is_extended_real is not False))

        def goodlog(l):
            # bool to tell whether log ``l``'s argument can combine with others
            a = l.args[0]
            return a.is_positive or force and a.is_nonpositive is not False

        other = []
        logs = []
        log1 = defaultdict(list)
        for a in Add.make_args(rv):
            if isinstance(a, log) and goodlog(a):
                log1[()].append(([], a))
            elif not a.is_Mul:
                other.append(a)
            else:
                ot = []
                co = []
                lo = []
                for ai in a.args:
                    if ai.is_Rational and ai < 0:
                        ot.append(S.NegativeOne)
                        co.append(-ai)
                    elif isinstance(ai, log) and goodlog(ai):
                        lo.append(ai)
                    elif gooda(ai):
                        co.append(ai)
                    else:
                        ot.append(ai)
                if len(lo) > 1:
                    logs.append((ot, co, lo))
                elif lo:
                    log1[tuple(ot)].append((co, lo[0]))
                else:
                    other.append(a)

        # if there is only one log in other, put it with the
        # good logs
        if len(other) == 1 and isinstance(other[0], log):
            log1[()].append(([], other.pop()))
        # if there is only one log at each coefficient and none have
        # an exponent to place inside the log then there is nothing to do
        if not logs and all(len(log1[k]) == 1 and log1[k][0] == [] for k in log1):
            return rv

        # collapse multi-logs as far as possible in a canonical way
        # TODO: see if x*log(a)+x*log(a)*log(b) -> x*log(a)*(1+log(b))?
        # -- in this case, it's unambiguous, but if it were were a log(c) in
        # each term then it's arbitrary whether they are grouped by log(a) or
        # by log(c). So for now, just leave this alone; it's probably better to
        # let the user decide
        for o, e, l in logs:
            l = list(ordered(l))
            e = log(l.pop(0).args[0]**Mul(*e))
            while l:
                li = l.pop(0)
                e = log(li.args[0]**e)
            c, l = Mul(*o), e
            if isinstance(l, log):  # it should be, but check to be sure
                log1[(c,)].append(([], l))
            else:
                other.append(c*l)

        # logs that have the same coefficient can multiply
        for k in list(log1.keys()):
            log1[Mul(*k)] = log(logcombine(Mul(*[
                l.args[0]**Mul(*c) for c, l in log1.pop(k)]),
                force=force), evaluate=False)

        # logs that have oppositely signed coefficients can divide
        for k in ordered(list(log1.keys())):
            if not k in log1:  # already popped as -k
                continue
            if -k in log1:
                # figure out which has the minus sign; the one with
                # more op counts should be the one
                num, den = k, -k
                if num.count_ops() > den.count_ops():
                    num, den = den, num
                other.append(
                    num*log(log1.pop(num).args[0]/log1.pop(den).args[0],
                            evaluate=False))
            else:
                other.append(k*log1.pop(k))

        return Add(*other)

    return bottom_up(expr, f)


def inversecombine(expr):
    """Simplify the composition of a function and its inverse.

    No attention is paid to whether the inverse is a left inverse or a
    right inverse; thus, the result will in general not be equivalent
    to the original expression.

    Examples
    ========

    >>> from sympy.simplify.simplify import inversecombine
    >>> from sympy import asin, sin, log, exp
    >>> from sympy.abc import x
    >>> inversecombine(asin(sin(x)))
    x
    >>> inversecombine(2*log(exp(3*x)))
    6*x
    """

    def f(rv):
        if rv.is_Function and hasattr(rv, "inverse"):
            if (len(rv.args) == 1 and len(rv.args[0].args) == 1 and
                isinstance(rv.args[0], rv.inverse(argindex=1))):
                    rv = rv.args[0].args[0]
        return rv

    return bottom_up(expr, f)


def walk(e, *target):
    """iterate through the args that are the given types (target) and
    return a list of the args that were traversed; arguments
    that are not of the specified types are not traversed.

    Examples
    ========

    >>> from sympy.simplify.simplify import walk
    >>> from sympy import Min, Max
    >>> from sympy.abc import x, y, z
    >>> list(walk(Min(x, Max(y, Min(1, z))), Min))
    [Min(x, Max(y, Min(1, z)))]
    >>> list(walk(Min(x, Max(y, Min(1, z))), Min, Max))
    [Min(x, Max(y, Min(1, z))), Max(y, Min(1, z)), Min(1, z)]

    See Also
    ========

    bottom_up
    """
    if isinstance(e, target):
        yield e
        for i in e.args:
            for w in walk(i, *target):
                yield w


def bottom_up(rv, F, atoms=False, nonbasic=False):
    """Apply ``F`` to all expressions in an expression tree from the
    bottom up. If ``atoms`` is True, apply ``F`` even if there are no args;
    if ``nonbasic`` is True, try to apply ``F`` to non-Basic objects.
    """
    args = getattr(rv, 'args', None)
    if args is not None:
        if args:
            args = tuple([bottom_up(a, F, atoms, nonbasic) for a in args])
            if args != rv.args:
                rv = rv.func(*args)
            rv = F(rv)
        elif atoms:
            rv = F(rv)
    else:
        if nonbasic:
            try:
                rv = F(rv)
            except TypeError:
                pass

    return rv


def kroneckersimp(expr):
    """
    Simplify expressions with KroneckerDelta.

    The only simplification currently attempted is to identify multiplicative cancellation:

    >>> from sympy import KroneckerDelta, kroneckersimp
    >>> from sympy.abc import i, j
    >>> kroneckersimp(1 + KroneckerDelta(0, j) * KroneckerDelta(1, j))
    1
    """
    def args_cancel(args1, args2):
        for i1 in range(2):
            for i2 in range(2):
                a1 = args1[i1]
                a2 = args2[i2]
                a3 = args1[(i1 + 1) % 2]
                a4 = args2[(i2 + 1) % 2]
                if Eq(a1, a2) is S.true and Eq(a3, a4) is S.false:
                    return True
        return False

    def cancel_kronecker_mul(m):
        from sympy.utilities.iterables import subsets

        args = m.args
        deltas = [a for a in args if isinstance(a, KroneckerDelta)]
        for delta1, delta2 in subsets(deltas, 2):
            args1 = delta1.args
            args2 = delta2.args
            if args_cancel(args1, args2):
                return 0*m
        return m

    if not expr.has(KroneckerDelta):
        return expr

    if expr.has(Piecewise):
        expr = expr.rewrite(KroneckerDelta)

    newexpr = expr
    expr = None

    while newexpr != expr:
        expr = newexpr
        newexpr = expr.replace(lambda e: isinstance(e, Mul), cancel_kronecker_mul)

    return expr


def besselsimp(expr):
    """
    Simplify bessel-type functions.

    This routine tries to simplify bessel-type functions. Currently it only
    works on the Bessel J and I functions, however. It works by looking at all
    such functions in turn, and eliminating factors of "I" and "-1" (actually
    their polar equivalents) in front of the argument. Then, functions of
    half-integer order are rewritten using strigonometric functions and
    functions of integer order (> 1) are rewritten using functions
    of low order.  Finally, if the expression was changed, compute
    factorization of the result with factor().

    >>> from sympy import besselj, besseli, besselsimp, polar_lift, I, S
    >>> from sympy.abc import z, nu
    >>> besselsimp(besselj(nu, z*polar_lift(-1)))
    exp(I*pi*nu)*besselj(nu, z)
    >>> besselsimp(besseli(nu, z*polar_lift(-I)))
    exp(-I*pi*nu/2)*besselj(nu, z)
    >>> besselsimp(besseli(S(-1)/2, z))
    sqrt(2)*cosh(z)/(sqrt(pi)*sqrt(z))
    >>> besselsimp(z*besseli(0, z) + z*(besseli(2, z))/2 + besseli(1, z))
    3*z*besseli(0, z)/2
    """
    # TODO
    # - better algorithm?
    # - simplify (cos(pi*b)*besselj(b,z) - besselj(-b,z))/sin(pi*b) ...
    # - use contiguity relations?

    def replacer(fro, to, factors):
        factors = set(factors)

        def repl(nu, z):
            if factors.intersection(Mul.make_args(z)):
                return to(nu, z)
            return fro(nu, z)
        return repl

    def torewrite(fro, to):
        def tofunc(nu, z):
            return fro(nu, z).rewrite(to)
        return tofunc

    def tominus(fro):
        def tofunc(nu, z):
            return exp(I*pi*nu)*fro(nu, exp_polar(-I*pi)*z)
        return tofunc

    orig_expr = expr

    ifactors = [I, exp_polar(I*pi/2), exp_polar(-I*pi/2)]
    expr = expr.replace(
        besselj, replacer(besselj,
        torewrite(besselj, besseli), ifactors))
    expr = expr.replace(
        besseli, replacer(besseli,
        torewrite(besseli, besselj), ifactors))

    minusfactors = [-1, exp_polar(I*pi)]
    expr = expr.replace(
        besselj, replacer(besselj, tominus(besselj), minusfactors))
    expr = expr.replace(
        besseli, replacer(besseli, tominus(besseli), minusfactors))

    z0 = Dummy('z')

    def expander(fro):
        def repl(nu, z):
            if (nu % 1) == S(1)/2:
                return simplify(trigsimp(unpolarify(
                        fro(nu, z0).rewrite(besselj).rewrite(jn).expand(
                            func=True)).subs(z0, z)))
            elif nu.is_Integer and nu > 1:
                return fro(nu, z).expand(func=True)
            return fro(nu, z)
        return repl

    expr = expr.replace(besselj, expander(besselj))
    expr = expr.replace(bessely, expander(bessely))
    expr = expr.replace(besseli, expander(besseli))
    expr = expr.replace(besselk, expander(besselk))

    def _bessel_simp_recursion(expr):

        def _use_recursion(bessel, expr):
            while True:
                bessels = expr.find(lambda x: isinstance(x, bessel))
                try:
                    for ba in sorted(bessels, key=lambda x: re(x.args[0])):
                        a, x = ba.args
                        bap1 = bessel(a+1, x)
                        bap2 = bessel(a+2, x)
                        if expr.has(bap1) and expr.has(bap2):
                            expr = expr.subs(ba, 2*(a+1)/x*bap1 - bap2)
                            break
                    else:
                        return expr
                except (ValueError, TypeError):
                    return expr
        if expr.has(besselj):
            expr = _use_recursion(besselj, expr)
        if expr.has(bessely):
            expr = _use_recursion(bessely, expr)
        return expr

    expr = _bessel_simp_recursion(expr)
    if expr != orig_expr:
        expr = expr.factor()

    return expr


def nthroot(expr, n, max_len=4, prec=15):
    """
    compute a real nth-root of a sum of surds

    Parameters
    ==========

    expr : sum of surds
    n : integer
    max_len : maximum number of surds passed as constants to ``nsimplify``

    Algorithm
    =========

    First ``nsimplify`` is used to get a candidate root; if it is not a
    root the minimal polynomial is computed; the answer is one of its
    roots.

    Examples
    ========

    >>> from sympy.simplify.simplify import nthroot
    >>> from sympy import Rational, sqrt
    >>> nthroot(90 + 34*sqrt(7), 3)
    sqrt(7) + 3

    """
    expr = sympify(expr)
    n = sympify(n)
    p = expr**Rational(1, n)
    if not n.is_integer:
        return p
    if not _is_sum_surds(expr):
        return p
    surds = []
    coeff_muls = [x.as_coeff_Mul() for x in expr.args]
    for x, y in coeff_muls:
        if not x.is_rational:
            return p
        if y is S.One:
            continue
        if not (y.is_Pow and y.exp == S.Half and y.base.is_integer):
            return p
        surds.append(y)
    surds.sort()
    surds = surds[:max_len]
    if expr < 0 and n % 2 == 1:
        p = (-expr)**Rational(1, n)
        a = nsimplify(p, constants=surds)
        res = a if _mexpand(a**n) == _mexpand(-expr) else p
        return -res
    a = nsimplify(p, constants=surds)
    if _mexpand(a) is not _mexpand(p) and _mexpand(a**n) == _mexpand(expr):
        return _mexpand(a)
    expr = _nthroot_solve(expr, n, prec)
    if expr is None:
        return p
    return expr


def nsimplify(expr, constants=(), tolerance=None, full=False, rational=None,
    rational_conversion='base10'):
    """
    Find a simple representation for a number or, if there are free symbols or
    if rational=True, then replace Floats with their Rational equivalents. If
    no change is made and rational is not False then Floats will at least be
    converted to Rationals.

    For numerical expressions, a simple formula that numerically matches the
    given numerical expression is sought (and the input should be possible
    to evalf to a precision of at least 30 digits).

    Optionally, a list of (rationally independent) constants to
    include in the formula may be given.

    A lower tolerance may be set to find less exact matches. If no tolerance
    is given then the least precise value will set the tolerance (e.g. Floats
    default to 15 digits of precision, so would be tolerance=10**-15).

    With full=True, a more extensive search is performed
    (this is useful to find simpler numbers when the tolerance
    is set low).

    When converting to rational, if rational_conversion='base10' (the default), then
    convert floats to rationals using their base-10 (string) representation.
    When rational_conversion='exact' it uses the exact, base-2 representation.

    Examples
    ========

    >>> from sympy import nsimplify, sqrt, GoldenRatio, exp, I, exp, pi
    >>> nsimplify(4/(1+sqrt(5)), [GoldenRatio])
    -2 + 2*GoldenRatio
    >>> nsimplify((1/(exp(3*pi*I/5)+1)))
    1/2 - I*sqrt(sqrt(5)/10 + 1/4)
    >>> nsimplify(I**I, [pi])
    exp(-pi/2)
    >>> nsimplify(pi, tolerance=0.01)
    22/7

    >>> nsimplify(0.333333333333333, rational=True, rational_conversion='exact')
    6004799503160655/18014398509481984
    >>> nsimplify(0.333333333333333, rational=True)
    1/3

    See Also
    ========

    sympy.core.function.nfloat

    """
    try:
        return sympify(as_int(expr))
    except (TypeError, ValueError):
        pass
    expr = sympify(expr).xreplace({
        Float('inf'): S.Infinity,
        Float('-inf'): S.NegativeInfinity,
        })
    if expr is S.Infinity or expr is S.NegativeInfinity:
        return expr
    if rational or expr.free_symbols:
        return _real_to_rational(expr, tolerance, rational_conversion)

    # SymPy's default tolerance for Rationals is 15; other numbers may have
    # lower tolerances set, so use them to pick the largest tolerance if None
    # was given
    if tolerance is None:
        tolerance = 10**-min([15] +
             [mpmath.libmp.libmpf.prec_to_dps(n._prec)
             for n in expr.atoms(Float)])
    # XXX should prec be set independent of tolerance or should it be computed
    # from tolerance?
    prec = 30
    bprec = int(prec*3.33)

    constants_dict = {}
    for constant in constants:
        constant = sympify(constant)
        v = constant.evalf(prec)
        if not v.is_Float:
            raise ValueError("constants must be real-valued")
        constants_dict[str(constant)] = v._to_mpmath(bprec)

    exprval = expr.evalf(prec, chop=True)
    re, im = exprval.as_real_imag()

    # safety check to make sure that this evaluated to a number
    if not (re.is_Number and im.is_Number):
        return expr

    def nsimplify_real(x):
        orig = mpmath.mp.dps
        xv = x._to_mpmath(bprec)
        try:
            # We'll be happy with low precision if a simple fraction
            if not (tolerance or full):
                mpmath.mp.dps = 15
                rat = mpmath.pslq([xv, 1])
                if rat is not None:
                    return Rational(-int(rat[1]), int(rat[0]))
            mpmath.mp.dps = prec
            newexpr = mpmath.identify(xv, constants=constants_dict,
                tol=tolerance, full=full)
            if not newexpr:
                raise ValueError
            if full:
                newexpr = newexpr[0]
            expr = sympify(newexpr)
            if x and not expr:  # don't let x become 0
                raise ValueError
            if expr.is_finite is False and not xv in [mpmath.inf, mpmath.ninf]:
                raise ValueError
            return expr
        finally:
            # even though there are returns above, this is executed
            # before leaving
            mpmath.mp.dps = orig
    try:
        if re:
            re = nsimplify_real(re)
        if im:
            im = nsimplify_real(im)
    except ValueError:
        if rational is None:
            return _real_to_rational(expr, rational_conversion=rational_conversion)
        return expr

    rv = re + im*S.ImaginaryUnit
    # if there was a change or rational is explicitly not wanted
    # return the value, else return the Rational representation
    if rv != expr or rational is False:
        return rv
    return _real_to_rational(expr, rational_conversion=rational_conversion)


def _real_to_rational(expr, tolerance=None, rational_conversion='base10'):
    """
    Replace all reals in expr with rationals.

    Examples
    ========

    >>> from sympy import Rational
    >>> from sympy.simplify.simplify import _real_to_rational
    >>> from sympy.abc import x

    >>> _real_to_rational(.76 + .1*x**.5)
    sqrt(x)/10 + 19/25

    If rational_conversion='base10', this uses the base-10 string. If
    rational_conversion='exact', the exact, base-2 representation is used.

    >>> _real_to_rational(0.333333333333333, rational_conversion='exact')
    6004799503160655/18014398509481984
    >>> _real_to_rational(0.333333333333333)
    1/3

    """
    expr = _sympify(expr)
    inf = Float('inf')
    p = expr
    reps = {}
    reduce_num = None
    if tolerance is not None and tolerance < 1:
        reduce_num = ceiling(1/tolerance)
    for fl in p.atoms(Float):
        key = fl
        if reduce_num is not None:
            r = Rational(fl).limit_denominator(reduce_num)
        elif (tolerance is not None and tolerance >= 1 and
                fl.is_Integer is False):
            r = Rational(tolerance*round(fl/tolerance)
                ).limit_denominator(int(tolerance))
        else:
            if rational_conversion == 'exact':
                r = Rational(fl)
                reps[key] = r
                continue
            elif rational_conversion != 'base10':
                raise ValueError("rational_conversion must be 'base10' or 'exact'")

            r = nsimplify(fl, rational=False)
            # e.g. log(3).n() -> log(3) instead of a Rational
            if fl and not r:
                r = Rational(fl)
            elif not r.is_Rational:
                if fl == inf or fl == -inf:
                    r = S.ComplexInfinity
                elif fl < 0:
                    fl = -fl
                    d = Pow(10, int((mpmath.log(fl)/mpmath.log(10))))
                    r = -Rational(str(fl/d))*d
                elif fl > 0:
                    d = Pow(10, int((mpmath.log(fl)/mpmath.log(10))))
                    r = Rational(str(fl/d))*d
                else:
                    r = Integer(0)
        reps[key] = r
    return p.subs(reps, simultaneous=True)


def clear_coefficients(expr, rhs=S.Zero):
    """Return `p, r` where `p` is the expression obtained when Rational
    additive and multiplicative coefficients of `expr` have been stripped
    away in a naive fashion (i.e. without simplification). The operations
    needed to remove the coefficients will be applied to `rhs` and returned
    as `r`.

    Examples
    ========

    >>> from sympy.simplify.simplify import clear_coefficients
    >>> from sympy.abc import x, y
    >>> from sympy import Dummy
    >>> expr = 4*y*(6*x + 3)
    >>> clear_coefficients(expr - 2)
    (y*(2*x + 1), 1/6)

    When solving 2 or more expressions like `expr = a`,
    `expr = b`, etc..., it is advantageous to provide a Dummy symbol
    for `rhs` and  simply replace it with `a`, `b`, etc... in `r`.

    >>> rhs = Dummy('rhs')
    >>> clear_coefficients(expr, rhs)
    (y*(2*x + 1), _rhs/12)
    >>> _[1].subs(rhs, 2)
    1/6
    """
    was = None
    free = expr.free_symbols
    if expr.is_Rational:
        return (S.Zero, rhs - expr)
    while expr and was != expr:
        was = expr
        m, expr = (
            expr.as_content_primitive()
            if free else
            factor_terms(expr).as_coeff_Mul(rational=True))
        rhs /= m
        c, expr = expr.as_coeff_Add(rational=True)
        rhs -= c
    expr = signsimp(expr, evaluate = False)
    if _coeff_isneg(expr):
        expr = -expr
        rhs = -rhs
    return expr, rhs

def nc_simplify(expr, deep=True):
    '''
    Simplify a non-commutative expression composed of multiplication
    and raising to a power by grouping repeated subterms into one power.
    Priority is given to simplifications that give the fewest number
    of arguments in the end (for example, in a*b*a*b*c*a*b*c simplifying
    to (a*b)**2*c*a*b*c gives 5 arguments while a*b*(a*b*c)**2 has 3).
    If `expr` is a sum of such terms, the sum of the simplified terms
    is returned.

    Keyword argument `deep` controls whether or not subexpressions
    nested deeper inside the main expression are simplified. See examples
    below. Setting `deep` to `False` can save time on nested expressions
    that don't need simplifying on all levels.

    Examples
    ========

    >>> from sympy import symbols
    >>> from sympy.simplify.simplify import nc_simplify
    >>> a, b, c = symbols("a b c", commutative=False)
    >>> nc_simplify(a*b*a*b*c*a*b*c)
    a*b*(a*b*c)**2
    >>> expr = a**2*b*a**4*b*a**4
    >>> nc_simplify(expr)
    a**2*(b*a**4)**2
    >>> nc_simplify(a*b*a*b*c**2*(a*b)**2*c**2)
    ((a*b)**2*c**2)**2
    >>> nc_simplify(a*b*a*b + 2*a*c*a**2*c*a**2*c*a)
    (a*b)**2 + 2*(a*c*a)**3
    >>> nc_simplify(b**-1*a**-1*(a*b)**2)
    a*b
    >>> nc_simplify(a**-1*b**-1*c*a)
    (b*a)**(-1)*c*a
    >>> expr = (a*b*a*b)**2*a*c*a*c
    >>> nc_simplify(expr)
    (a*b)**4*(a*c)**2
    >>> nc_simplify(expr, deep=False)
    (a*b*a*b)**2*(a*c)**2

    '''
    from sympy.matrices.expressions import (MatrixExpr, MatAdd, MatMul,
                                                MatPow, MatrixSymbol)
    from sympy.core.exprtools import factor_nc

    if isinstance(expr, MatrixExpr):
        expr = expr.doit(inv_expand=False)
        _Add, _Mul, _Pow, _Symbol = MatAdd, MatMul, MatPow, MatrixSymbol
    else:
        _Add, _Mul, _Pow, _Symbol = Add, Mul, Pow, Symbol

    # =========== Auxiliary functions ========================
    def _overlaps(args):
        # Calculate a list of lists m such that m[i][j] contains the lengths
        # of all possible overlaps between args[:i+1] and args[i+1+j:].
        # An overlap is a suffix of the prefix that matches a prefix
        # of the suffix.
        # For example, let expr=c*a*b*a*b*a*b*a*b. Then m[3][0] contains
        # the lengths of overlaps of c*a*b*a*b with a*b*a*b. The overlaps
        # are a*b*a*b, a*b and the empty word so that m[3][0]=[4,2,0].
        # All overlaps rather than only the longest one are recorded
        # because this information helps calculate other overlap lengths.
        m = [[([1, 0] if a == args[0] else [0]) for a in args[1:]]]
        for i in range(1, len(args)):
            overlaps = []
            j = 0
            for j in range(len(args) - i - 1):
                overlap = []
                for v in m[i-1][j+1]:
                    if j + i + 1 + v < len(args) and args[i] == args[j+i+1+v]:
                        overlap.append(v + 1)
                overlap += [0]
                overlaps.append(overlap)
            m.append(overlaps)
        return m

    def _reduce_inverses(_args):
        # replace consecutive negative powers by an inverse
        # of a product of positive powers, e.g. a**-1*b**-1*c
        # will simplify to (a*b)**-1*c;
        # return that new args list and the number of negative
        # powers in it (inv_tot)
        inv_tot = 0 # total number of inverses
        inverses = []
        args = []
        for arg in _args:
            if isinstance(arg, _Pow) and arg.args[1] < 0:
                inverses = [arg**-1] + inverses
                inv_tot += 1
            else:
                if len(inverses) == 1:
                    args.append(inverses[0]**-1)
                elif len(inverses) > 1:
                    args.append(_Pow(_Mul(*inverses), -1))
                    inv_tot -= len(inverses) - 1
                inverses = []
                args.append(arg)
        if inverses:
            args.append(_Pow(_Mul(*inverses), -1))
            inv_tot -= len(inverses) - 1
        return inv_tot, tuple(args)

    def get_score(s):
        # compute the number of arguments of s
        # (including in nested expressions) overall
        # but ignore exponents
        if isinstance(s, _Pow):
            return get_score(s.args[0])
        elif isinstance(s, (_Add, _Mul)):
            return sum([get_score(a) for a in s.args])
        return 1

    def compare(s, alt_s):
        # compare two possible simplifications and return a
        # "better" one
        if s != alt_s and get_score(alt_s) < get_score(s):
            return alt_s
        return s
    # ========================================================

    if not isinstance(expr, (_Add, _Mul, _Pow)) or expr.is_commutative:
        return expr
    args = expr.args[:]
    if isinstance(expr, _Pow):
        if deep:
            return _Pow(nc_simplify(args[0]), args[1]).doit()
        else:
            return expr
    elif isinstance(expr, _Add):
        return _Add(*[nc_simplify(a, deep=deep) for a in args]).doit()
    else:
        # get the non-commutative part
        c_args, args = expr.args_cnc()
        com_coeff = Mul(*c_args)
        if com_coeff != 1:
            return com_coeff*nc_simplify(expr/com_coeff, deep=deep)

    inv_tot, args = _reduce_inverses(args)
    # if most arguments are negative, work with the inverse
    # of the expression, e.g. a**-1*b*a**-1*c**-1 will become
    # (c*a*b**-1*a)**-1 at the end so can work with c*a*b**-1*a
    invert = False
    if inv_tot > len(args)/2:
        invert = True
        args = [a**-1 for a in args[::-1]]

    if deep:
        args = tuple(nc_simplify(a) for a in args)

    m = _overlaps(args)

    # simps will be {subterm: end} where `end` is the ending
    # index of a sequence of repetitions of subterm;
    # this is for not wasting time with subterms that are part
    # of longer, already considered sequences
    simps = {}

    post = 1
    pre = 1

    # the simplification coefficient is the number of
    # arguments by which contracting a given sequence
    # would reduce the word; e.g. in a*b*a*b*c*a*b*c,
    # contracting a*b*a*b to (a*b)**2 removes 3 arguments
    # while a*b*c*a*b*c to (a*b*c)**2 removes 6. It's
    # better to contract the latter so simplification
    # with a maximum simplification coefficient will be chosen
    max_simp_coeff = 0
    simp = None # information about future simplification

    for i in range(1, len(args)):
        simp_coeff = 0
        l = 0 # length of a subterm
        p = 0 # the power of a subterm
        if i < len(args) - 1:
            rep = m[i][0]
        start = i # starting index of the repeated sequence
        end = i+1 # ending index of the repeated sequence
        if i == len(args)-1 or rep == [0]:
            # no subterm is repeated at this stage, at least as
            # far as the arguments are concerned - there may be
            # a repetition if powers are taken into account
            if (isinstance(args[i], _Pow) and
                            not isinstance(args[i].args[0], _Symbol)):
                subterm = args[i].args[0].args
                l = len(subterm)
                if args[i-l:i] == subterm:
                    # e.g. a*b in a*b*(a*b)**2 is not repeated
                    # in args (= [a, b, (a*b)**2]) but it
                    # can be matched here
                    p += 1
                    start -= l
                if args[i+1:i+1+l] == subterm:
                    # e.g. a*b in (a*b)**2*a*b
                    p += 1
                    end += l
            if p:
                p += args[i].args[1]
            else:
                continue
        else:
            l = rep[0] # length of the longest repeated subterm at this point
            start -= l - 1
            subterm = args[start:end]
            p = 2
            end += l

        if subterm in simps and simps[subterm] >= start:
            # the subterm is part of a sequence that
            # has already been considered
            continue

        # count how many times it's repeated
        while end < len(args):
            if l in m[end-1][0]:
                p += 1
                end += l
            elif isinstance(args[end], _Pow) and args[end].args[0].args == subterm:
                # for cases like a*b*a*b*(a*b)**2*a*b
                p += args[end].args[1]
                end += 1
            else:
                break

        # see if another match can be made, e.g.
        # for b*a**2 in b*a**2*b*a**3 or a*b in
        # a**2*b*a*b

        pre_exp = 0
        pre_arg = 1
        if start - l >= 0 and args[start-l+1:start] == subterm[1:]:
            if isinstance(subterm[0], _Pow):
                pre_arg = subterm[0].args[0]
                exp = subterm[0].args[1]
            else:
                pre_arg = subterm[0]
                exp = 1
            if isinstance(args[start-l], _Pow) and args[start-l].args[0] == pre_arg:
                pre_exp = args[start-l].args[1] - exp
                start -= l
                p += 1
            elif args[start-l] == pre_arg:
                pre_exp = 1 - exp
                start -= l
                p += 1

        post_exp = 0
        post_arg = 1
        if end + l - 1 < len(args) and args[end:end+l-1] == subterm[:-1]:
            if isinstance(subterm[-1], _Pow):
                post_arg = subterm[-1].args[0]
                exp = subterm[-1].args[1]
            else:
                post_arg = subterm[-1]
                exp = 1
            if isinstance(args[end+l-1], _Pow) and args[end+l-1].args[0] == post_arg:
                post_exp = args[end+l-1].args[1] - exp
                end += l
                p += 1
            elif args[end+l-1] == post_arg:
                post_exp = 1 - exp
                end += l
                p += 1

        # Consider a*b*a**2*b*a**2*b*a:
        # b*a**2 is explicitly repeated, but note
        # that in this case a*b*a is also repeated
        # so there are two possible simplifications:
        # a*(b*a**2)**3*a**-1 or (a*b*a)**3
        # The latter is obviously simpler.
        # But in a*b*a**2*b**2*a**2 the simplifications are
        # a*(b*a**2)**2 and (a*b*a)**3*a in which case
        # it's better to stick with the shorter subterm
        if post_exp and exp % 2 == 0 and start > 0:
            exp = exp/2
            _pre_exp = 1
            _post_exp = 1
            if isinstance(args[start-1], _Pow) and args[start-1].args[0] == post_arg:
                _post_exp = post_exp + exp
                _pre_exp = args[start-1].args[1] - exp
            elif args[start-1] == post_arg:
                _post_exp = post_exp + exp
                _pre_exp = 1 - exp
            if _pre_exp == 0 or _post_exp == 0:
                if not pre_exp:
                    start -= 1
                post_exp = _post_exp
                pre_exp = _pre_exp
                pre_arg = post_arg
                subterm = (post_arg**exp,) + subterm[:-1] + (post_arg**exp,)

        simp_coeff += end-start

        if post_exp:
            simp_coeff -= 1
        if pre_exp:
            simp_coeff -= 1

        simps[subterm] = end

        if simp_coeff > max_simp_coeff:
            max_simp_coeff = simp_coeff
            simp = (start, _Mul(*subterm), p, end, l)
            pre = pre_arg**pre_exp
            post = post_arg**post_exp

    if simp:
        subterm = _Pow(nc_simplify(simp[1], deep=deep), simp[2])
        pre = nc_simplify(_Mul(*args[:simp[0]])*pre, deep=deep)
        post = post*nc_simplify(_Mul(*args[simp[3]:]), deep=deep)
        simp = pre*subterm*post
        if pre != 1 or post != 1:
            # new simplifications may be possible but no need
            # to recurse over arguments
            simp = nc_simplify(simp, deep=False)
    else:
        simp = _Mul(*args)

    if invert:
        simp = _Pow(simp, -1)

    # see if factor_nc(expr) is simplified better
    if not isinstance(expr, MatrixExpr):
        f_expr = factor_nc(expr)
        if f_expr != expr:
            alt_simp = nc_simplify(f_expr, deep=deep)
            simp = compare(simp, alt_simp)
    else:
        simp = simp.doit(inv_expand=False)
    return simp<|MERGE_RESOLUTION|>--- conflicted
+++ resolved
@@ -11,11 +11,7 @@
 from sympy.core.numbers import Float, I, pi, Rational, Integer
 from sympy.core.rules import Transform
 from sympy.core.sympify import _sympify
-<<<<<<< HEAD
-from sympy.functions import gamma, exp, sqrt, log, exp_polar
-=======
 from sympy.functions import gamma, exp, sqrt, log, exp_polar, piecewise_fold, re
->>>>>>> 053a8c51
 from sympy.functions.combinatorial.factorials import CombinatorialFunction
 from sympy.functions.elementary.complexes import unpolarify
 from sympy.functions.elementary.exponential import ExpBase
@@ -528,18 +524,12 @@
     expression. You can avoid this behavior by passing ``doit=False`` as
     an argument.
     """
-<<<<<<< HEAD
 
     def shorter(*choices):
         """
         Return the choice that has the fewest ops. In case of a tie,
         the expression listed first is selected.
         """
-=======
-    def shorter(*choices):
-        '''Return the choice that has the fewest ops. In case of a tie,
-        the expression listed first is selected.'''
->>>>>>> 053a8c51
         if not has_variety(choices):
             return choices[0]
         return min(choices, key=measure)
@@ -595,11 +585,7 @@
     # is it a purely rational function? Is there any trigonometric function?...
     # See also https://github.com/sympy/sympy/pull/185.
 
-<<<<<<< HEAD
-
-
-=======
->>>>>>> 053a8c51
+
     # rationalize Floats
     floats = False
     if rational is not False and expr.has(Float):
