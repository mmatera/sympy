--- conflicted
+++ resolved
@@ -1898,8 +1898,6 @@
     def compare(self, other):
         return (hash(self) - hash(other))
 
-<<<<<<< HEAD
-=======
     def _eval_evalf(self, prec):
         return FiniteSet(*[elem.evalf(n=prec_to_dps(prec)) for elem in self])
 
@@ -1907,7 +1905,6 @@
         from sympy.simplify import simplify
         return FiniteSet(*[simplify(elem, **kwargs) for elem in self])
 
->>>>>>> 07a6388b
     @property
     def _sorted_args(self):
         return self.args
