"""
Some examples have been taken from:

http://www.math.uwaterloo.ca/~hwolkowi//matrixcookbook.pdf
"""
from sympy import MatrixSymbol, Inverse, symbols, Determinant, Trace, Derivative
from sympy import MatAdd, Identity, MatMul, ZeroMatrix

k = symbols("k")

X = MatrixSymbol("X", k, k)
x = MatrixSymbol("x", k, 1)

A = MatrixSymbol("A", k, k)
B = MatrixSymbol("B", k, k)
C = MatrixSymbol("C", k, k)
D = MatrixSymbol("D", k, k)

a = MatrixSymbol("a", k, 1)
b = MatrixSymbol("b", k, 1)
c = MatrixSymbol("c", k, 1)
d = MatrixSymbol("d", k, 1)


def test_matrix_derivative_non_matrix_result():
    # This is a 4-dimensional array:
    assert A.diff(A) == Derivative(A, A)
    assert A.T.diff(A) == Derivative(A.T, A)
    assert (2*A).diff(A) == Derivative(2*A, A)
    assert MatAdd(A, A).diff(A) == Derivative(MatAdd(A, A), A)
    assert (A + B).diff(A) == Derivative(A + B, A)  # TODO: `B` can be removed.


def test_matrix_derivative_trivial_cases():
    # Cookbook example 33:
    # TODO: find a way to represent a four-dimensional zero-array:
    assert X.diff(A) == Derivative(X, A)


def test_matrix_derivative_with_inverse():

    # Cookbook example 61:
    expr = a.T*Inverse(X)*b
    assert expr.diff(X) == -Inverse(X).T*a*b.T*Inverse(X).T

    # Cookbook example 62:
    expr = Determinant(Inverse(X))
    # Not implemented yet:
    # assert expr.diff(X) == -Determinant(X.inv())*(X.inv()).T

    # Cookbook example 63:
    expr = Trace(A*Inverse(X)*B)
    assert expr.diff(X) == -(X**(-1)*B*A*X**(-1)).T

    # Cookbook example 64:
    expr = Trace(Inverse(X + A))
    assert expr.diff(X) == -(Inverse(X + A)).T**2


def test_matrix_derivative_vectors_and_scalars():

    assert x.diff(x) == Identity(k)
    assert x.T.diff(x) == Identity(k)

    # Cookbook example 69:
    expr = x.T*a
    assert expr.diff(x) == a
    expr = a.T*x
    assert expr.diff(x) == a

    # Cookbook example 70:
    expr = a.T*X*b
    assert expr.diff(X) == a*b.T

    # Cookbook example 71:
    expr = a.T*X.T*b
    assert expr.diff(X) == b*a.T

    # Cookbook example 72:
    expr = a.T*X*a
    assert expr.diff(X) == a*a.T
    expr = a.T*X.T*a
    assert expr.diff(X) == a*a.T

    # Cookbook example 77:
    expr = b.T*X.T*X*c
    assert expr.diff(X) == X*b*c.T + X*c*b.T

    # Cookbook example 78:
    expr = (B*x + b).T*C*(D*x + d)
    assert expr.diff(x) == B.T*C*(D*x + d) + D.T*C.T*(B*x + b)

    # Cookbook example 81:
    expr = x.T*B*x
    assert expr.diff(x) == B*x + B.T*x

    # Cookbook example 82:
    expr = b.T*X.T*D*X*c
    assert expr.diff(X) == D.T*X*b*c.T + D*X*c*b.T

    # Cookbook example 83:
    expr = (X*b + c).T*D*(X*b + c)
    assert expr.diff(X) == D*(X*b + c)*b.T + D.T*(X*b + c)*b.T


def test_matrix_derivatives_of_traces():

    expr = Trace(A)*A
<<<<<<< HEAD
    assert expr.diff(A) == Trace(A)*Identity(k) + A.T
=======
    assert expr.diff(A) == Derivative(Trace(A)*A, A)
>>>>>>> ef9eb135

    ## First order:

    # Cookbook example 99:
    expr = Trace(X)
    assert expr.diff(X) == Identity(k)

    # Cookbook example 100:
    expr = Trace(X*A)
    assert expr.diff(X) == A.T

    # Cookbook example 101:
    expr = Trace(A*X*B)
    assert expr.diff(X) == A.T*B.T

    # Cookbook example 102:
    expr = Trace(A*X.T*B)
    assert expr.diff(X) == B*A

    # Cookbook example 103:
    expr = Trace(X.T*A)
    assert expr.diff(X) == A

    # Cookbook example 104:
    expr = Trace(A*X.T)
    assert expr.diff(X) == A

    # Cookbook example 105:
    # TODO: TensorProduct is not supported
    #expr = Trace(TensorProduct(A, X))
    #assert expr.diff(X) == Trace(A)*Identity(k)

    ## Second order:

    # Cookbook example 106:
    expr = Trace(X**2)
    assert expr.diff(X) == 2*X.T

    # Cookbook example 107:
    expr = Trace(X**2*B)
    assert expr.diff(X) == (X*B + B*X).T
    expr = Trace(MatMul(X, X, B))
    assert expr.diff(X) == (X*B + B*X).T

    # Cookbook example 108:
    expr = Trace(X.T*B*X)
    assert expr.diff(X) == B*X + B.T*X

    # Cookbook example 109:
    expr = Trace(B*X*X.T)
    assert expr.diff(X) == B*X + B.T*X

    # Cookbook example 110:
    expr = Trace(X*X.T*B)
    assert expr.diff(X) == B*X + B.T*X

    # Cookbook example 111:
    expr = Trace(X*B*X.T)
    assert expr.diff(X) == X*B.T + X*B

    # Cookbook example 112:
    expr = Trace(B*X.T*X)
    assert expr.diff(X) == X*B.T + X*B

    # Cookbook example 113:
    expr = Trace(X.T*X*B)
    assert expr.diff(X) == X*B.T + X*B

    # Cookbook example 114:
    expr = Trace(A*X*B*X)
    assert expr.diff(X) == A.T*X.T*B.T + B.T*X.T*A.T

    # Cookbook example 115:
    expr = Trace(X.T*X)
    assert expr.diff(X) == 2*X
    expr = Trace(X*X.T)
    assert expr.diff(X) == 2*X

    # Cookbook example 116:
    expr = Trace(B.T*X.T*C*X*B)
    assert expr.diff(X) == C.T*X*B*B.T + C*X*B*B.T

    # Cookbook example 117:
    expr = Trace(X.T*B*X*C)
    assert expr.diff(X) == B*X*C + B.T*X*C.T

    # Cookbook example 118:
    expr = Trace(A*X*B*X.T*C)
    assert expr.diff(X) == A.T*C.T*X*B.T + C*A*X*B

    # Cookbook example 119:
    expr = Trace((A*X*B + C)*(A*X*B + C).T)
    assert expr.diff(X) == 2*A.T*(A*X*B + C)*B.T

    # Cookbook example 120:
    # TODO: no support for TensorProduct.
    # expr = Trace(TensorProduct(X, X))
    # expr = Trace(X)*Trace(X)
    # expr.diff(X) == 2*Trace(X)*Identity(k)

    # Higher Order

    # Cookbook example 121:
    expr = Trace(X**k)
    #assert expr.diff(X) == k*(X**(k-1)).T

    # Cookbook example 122:
    expr = Trace(A*X**k)
    #assert expr.diff(X) == # Needs indices

    # Cookbook example 123:
    expr = Trace(B.T*X.T*C*X*X.T*C*X*B)
    assert expr.diff(X) == C*X*X.T*C*X*B*B.T + C.T*X*B*B.T*X.T*C.T*X + C*X*B*B.T*X.T*C*X + C.T*X*X.T*C.T*X*B*B.T

    # Other

    # Cookbook example 124:
    expr = Trace(A*X**(-1)*B)
    assert expr.diff(X) == -Inverse(X).T*A.T*B.T*Inverse(X).T

    # Cookbook example 125:
    expr = Trace(Inverse(X.T*C*X)*A)
    # Warning: result in the cookbook is equivalent if B and C are symmetric:
    assert expr.diff(X) == - X.inv().T*A.T*X.inv()*C.inv().T*X.inv().T - X.inv().T*A*X.inv()*C.inv()*X.inv().T

    # Cookbook example 126:
    expr = Trace((X.T*C*X).inv()*(X.T*B*X))
    assert expr.diff(X) == -2*C*X*(X.T*C*X).inv()*X.T*B*X*(X.T*C*X).inv() + 2*B*X*(X.T*C*X).inv()

    # Cookbook example 127:
    expr = Trace((A + X.T*C*X).inv()*(X.T*B*X))
    # Warning: result in the cookbook is equivalent if B and C are symmetric:
    assert expr.diff(X) == B*X*Inverse(A + X.T*C*X) - C*X*Inverse(A + X.T*C*X)*X.T*B*X*Inverse(A + X.T*C*X) - C.T*X*Inverse(A.T + (C*X).T*X)*X.T*B.T*X*Inverse(A.T + (C*X).T*X) + B.T*X*Inverse(A.T + (C*X).T*X)


def test_derivatives_of_complicated_matrix_expr():
    expr = a.T*(A*X*(X.T*B + X*A) + B.T*X.T*(a*b.T*(X*D*X.T + X*(X.T*B + A*X)*D*B - X.T*C.T*A)*B + B*(X*D.T + B*A*X*A.T - 3*X*D))*B + 42*X*B*X.T*A.T*(X + X.T))*b
    result = (B*(B*A*X*A.T - 3*X*D + X*D.T) + a*b.T*(X*(A*X + X.T*B)*D*B + X*D*X.T - X.T*C.T*A)*B)*B*b*a.T*B.T + B**2*b*a.T*B.T*X.T*a*b.T*X*D + 42*A*X*B.T*X.T*a*b.T + B*D*B**3*b*a.T*B.T*X.T*a*b.T*X + B*b*a.T*A*X + 42*a*b.T*(X + X.T)*A*X*B.T + b*a.T*X*B*a*b.T*B.T**2*X*D.T + b*a.T*X*B*a*b.T*B.T**3*D.T*(B.T*X + X.T*A.T) + 42*b*a.T*X*B*X.T*A.T + 42*A.T*(X + X.T)*b*a.T*X*B + A.T*B.T**2*X*B*a*b.T*B.T*A + A.T*a*b.T*(A.T*X.T + B.T*X) + A.T*X.T*b*a.T*X*B*a*b.T*B.T**3*D.T + B.T*X*B*a*b.T*B.T*D - 3*B.T*X*B*a*b.T*B.T*D.T - C.T*A*B**2*b*a.T*B.T*X.T*a*b.T + X.T*A.T*a*b.T*A.T
    assert expr.diff(X) == result


def test_mixed_deriv_mixed_expressions():

    expr = 3*Trace(A)
    assert expr.diff(A) == 3*Identity(k)

    expr = k
    deriv = expr.diff(A)
    assert isinstance(deriv, ZeroMatrix)
    assert deriv == ZeroMatrix(k, k)

    expr = Trace(A)**2
    assert expr.diff(A) == (2*Trace(A))*Identity(k)

    expr = Trace(A)*A
    # TODO: this is not yet supported:
    assert expr.diff(A) == Derivative(expr, A)

    expr = Trace(Trace(A)*A)
    assert expr.diff(A) == (2*Trace(A))*Identity(k)

    expr = Trace(Trace(Trace(A)*A)*A)
    assert expr.diff(A) == (3*Trace(A)**2)*Identity(k)<|MERGE_RESOLUTION|>--- conflicted
+++ resolved
@@ -106,11 +106,7 @@
 def test_matrix_derivatives_of_traces():
 
     expr = Trace(A)*A
-<<<<<<< HEAD
-    assert expr.diff(A) == Trace(A)*Identity(k) + A.T
-=======
     assert expr.diff(A) == Derivative(Trace(A)*A, A)
->>>>>>> ef9eb135
 
     ## First order:
 
