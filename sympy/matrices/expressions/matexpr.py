--- conflicted
+++ resolved
@@ -13,11 +13,6 @@
 from sympy.functions.special.tensor_functions import KroneckerDelta
 from sympy.matrices.common import NonSquareMatrixError
 from sympy.matrices.matrices import MatrixKind
-<<<<<<< HEAD
-from sympy.simplify import simplify
-from sympy.utilities.misc import filldedent
-=======
->>>>>>> bbf8e240
 from sympy.multipledispatch import dispatch
 from sympy.simplify import simplify
 from sympy.utilities.misc import filldedent
@@ -192,7 +187,6 @@
         return Inverse(self)
 
     def _eval_determinant(self):
-        from sympy.matrices.expressions.determinant import Determinant
         return Determinant(self)
 
     def _eval_transpose(self):
@@ -444,13 +438,9 @@
         >>> MatrixExpr.from_index_summation(expr)
         A*B.T*A.T
         """
-<<<<<<< HEAD
-        from sympy import Sum, transpose, trace
-=======
         from sympy import Sum
         from sympy.matrices.expressions.trace import trace
         from sympy.matrices.expressions.transpose import transpose
->>>>>>> bbf8e240
         from sympy.strategies.traverse import bottom_up
 
         def remove_matelement(expr, i1, i2):
@@ -1010,4 +1000,5 @@
 from .matpow import MatPow
 from .transpose import Transpose
 from .inverse import Inverse
-from .special import ZeroMatrix, Identity+from .special import ZeroMatrix, Identity
+from .determinant import Determinant