"""A module for solving all kinds of equations.

    Examples
    ========

    >>> from sympy.solvers import solve
    >>> from sympy.abc import x
    >>> solve(x**5+5*x**4+10*x**3+10*x**2+5*x+1,x)
    [-1]
"""
from .solvers import solve, solve_linear_system, solve_linear_system_LU, \
    solve_undetermined_coeffs, nsolve, solve_linear, checksol, \
    det_quick, inv_quick, check_assumptions

from .diophantine import diophantine

from .recurr import rsolve, rsolve_poly, rsolve_ratio, rsolve_hyper

from .ode import checkodesol, classify_ode, dsolve, \
    homogeneous_order

from .polysys import solve_poly_system, solve_triangulated

from .pde import pde_separate, pde_separate_add, pde_separate_mul, \
    pdsolve, classify_pde, checkpdesol

from .deutils import ode_order

from .inequalities import reduce_inequalities, reduce_abs_inequality, \
    reduce_abs_inequalities, solve_poly_inequality, solve_rational_inequalities, solve_univariate_inequality

from .decompogen import decompogen

<<<<<<< HEAD
from .solveset import solveset, linsolve, linear_eq_to_matrix

from ..core.singleton import S
Complexes = S.Complexes
del S
=======
from .solveset import solveset, linsolve, linear_eq_to_matrix, nonlinsolve, substitution
>>>>>>> f658f9dd
<|MERGE_RESOLUTION|>--- conflicted
+++ resolved
@@ -31,12 +31,9 @@
 
 from .decompogen import decompogen
 
-<<<<<<< HEAD
+
 from .solveset import solveset, linsolve, linear_eq_to_matrix
 
 from ..core.singleton import S
 Complexes = S.Complexes
-del S
-=======
-from .solveset import solveset, linsolve, linear_eq_to_matrix, nonlinsolve, substitution
->>>>>>> f658f9dd
+del S