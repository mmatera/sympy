from math import isclose
from sympy.core.numbers import I, all_close
from sympy.core.symbol import Dummy
from sympy.functions.elementary.complexes import (Abs, arg)
from sympy.functions.elementary.exponential import log
from sympy.functions.elementary.miscellaneous import sqrt
from sympy.abc import s, p, a
from sympy import pi
from sympy.external import import_module
from sympy.physics.control.control_plots import \
    (pole_zero_numerical_data, pole_zero_plot, step_response_numerical_data,
    step_response_plot, impulse_response_numerical_data,
    impulse_response_plot, ramp_response_numerical_data,
    ramp_response_plot, bode_magnitude_numerical_data,
<<<<<<< HEAD
    bode_phase_numerical_data, bode_plot, nichols_plot_expr)
=======
    bode_phase_numerical_data, bode_plot, nyquist_plot_expr)
>>>>>>> 1dfd99e6
from sympy.physics.control.lti import (TransferFunction,
    Series, Parallel, TransferFunctionMatrix)
from sympy.testing.pytest import raises, skip

matplotlib = import_module(
        'matplotlib', import_kwargs={'fromlist': ['pyplot']},
        catch=(RuntimeError,))

numpy = import_module('numpy')

tf1 = TransferFunction(1, p**2 + 0.5*p + 2, p)
tf2 = TransferFunction(p, 6*p**2 + 3*p + 1, p)
tf3 = TransferFunction(p, p**3 - 1, p)
tf4 = TransferFunction(10, p**3, p)
tf5 = TransferFunction(5, s**2 + 2*s + 10, s)
tf6 = TransferFunction(1, 1, s)
tf7 = TransferFunction(4*s*3 + 9*s**2 + 0.1*s + 11, 8*s**6 + 9*s**4 + 11, s)
tf8 = TransferFunction(5, s**2 + (2+I)*s + 10, s)

ser1 = Series(tf4, TransferFunction(1, p - 5, p))
ser2 = Series(tf3, TransferFunction(p, p + 2, p))

par1 = Parallel(tf1, tf2)


def _to_tuple(a, b):
    return tuple(a), tuple(b)

def _trim_tuple(a, b):
    a, b = _to_tuple(a, b)
    return tuple(a[0: 2] + a[len(a)//2 : len(a)//2 + 1] + a[-2:]), \
        tuple(b[0: 2] + b[len(b)//2 : len(b)//2 + 1] + b[-2:])

def y_coordinate_equality(plot_data_func, evalf_func, system):
    """Checks whether the y-coordinate value of the plotted
    data point is equal to the value of the function at a
    particular x."""
    x, y = plot_data_func(system)
    x, y = _trim_tuple(x, y)
    y_exp = tuple(evalf_func(system, x_i) for x_i in x)
    return all(Abs(y_exp_i - y_i) < 1e-8 for y_exp_i, y_i in zip(y_exp, y))


def test_errors():
    if not matplotlib:
        skip("Matplotlib not the default backend")

    # Invalid `system` check
    tfm = TransferFunctionMatrix([[tf6, tf5], [tf5, tf6]])
    expr = 1/(s**2 - 1)
    raises(NotImplementedError, lambda: pole_zero_plot(tfm))
    raises(NotImplementedError, lambda: pole_zero_numerical_data(expr))
    raises(NotImplementedError, lambda: impulse_response_plot(expr))
    raises(NotImplementedError, lambda: impulse_response_numerical_data(tfm))
    raises(NotImplementedError, lambda: step_response_plot(tfm))
    raises(NotImplementedError, lambda: step_response_numerical_data(expr))
    raises(NotImplementedError, lambda: ramp_response_plot(expr))
    raises(NotImplementedError, lambda: ramp_response_numerical_data(tfm))
    raises(NotImplementedError, lambda: bode_plot(tfm))

    # More than 1 variables
    tf_a = TransferFunction(a, s + 1, s)
    raises(ValueError, lambda: pole_zero_plot(tf_a))
    raises(ValueError, lambda: pole_zero_numerical_data(tf_a))
    raises(ValueError, lambda: impulse_response_plot(tf_a))
    raises(ValueError, lambda: impulse_response_numerical_data(tf_a))
    raises(ValueError, lambda: step_response_plot(tf_a))
    raises(ValueError, lambda: step_response_numerical_data(tf_a))
    raises(ValueError, lambda: ramp_response_plot(tf_a))
    raises(ValueError, lambda: ramp_response_numerical_data(tf_a))
    raises(ValueError, lambda: bode_plot(tf_a))

    # lower_limit > 0 for response plots
    raises(ValueError, lambda: impulse_response_plot(tf1, lower_limit=-1))
    raises(ValueError, lambda: step_response_plot(tf1, lower_limit=-0.1))
    raises(ValueError, lambda: ramp_response_plot(tf1, lower_limit=-4/3))

    # slope in ramp_response_plot() is negative
    raises(ValueError, lambda: ramp_response_plot(tf1, slope=-0.1))

    # incorrect frequency or phase unit
    raises(ValueError, lambda: bode_plot(tf1,freq_unit = 'hz'))
    raises(ValueError, lambda: bode_plot(tf1,phase_unit = 'degree'))


def test_pole_zero():

    def pz_tester(sys, expected_value):
        _z, _p = pole_zero_numerical_data(sys)
        z_check = all_close(_z, expected_value[0])
        p_check = all_close(_p, expected_value[1])
        return p_check and z_check

    exp1 = [[], [-0.24999999999999994-1.3919410907075054j, -0.24999999999999994+1.3919410907075054j]]
    exp2 = [[0.0], [-0.25-0.3227486121839514j, -0.25+0.3227486121839514j]]
    exp3 = [[0.0], [0.9999999999999998+0j, -0.5000000000000004-0.8660254037844395j,
        -0.5000000000000004+0.8660254037844395j]]
    exp4 = [[], [0.0, 0.0, 0.0, 5.0]]
    exp5 = [[-5.645751311064592, -0.5000000000000008, -0.3542486889354093],
        [-0.24999999999999986-0.322748612183951348j,
        -0.2499999999999998+0.32274861218395134j,
        -0.24999999999999986-1.3919410907075052j,
         -0.2499999999999998+1.3919410907075052j]]
    exp6 = [[], [-1.1641600331447917-3.545808351896439j,
          -0.8358399668552097+2.5458083518964383j]]

    assert pz_tester(tf1, exp1)
    assert pz_tester(tf2, exp2)
    assert pz_tester(tf3, exp3)
    assert pz_tester(ser1, exp4)
    assert pz_tester(par1, exp5)
    assert pz_tester(tf8, exp6)


def test_bode():
    if not numpy:
        skip("NumPy is required for this test")

    def bode_phase_evalf(system, point):
        expr = system.to_expr()
        _w = Dummy("w", real=True)
        w_expr = expr.subs({system.var: I*_w})
        return arg(w_expr).subs({_w: point}).evalf()

    def bode_mag_evalf(system, point):
        expr = system.to_expr()
        _w = Dummy("w", real=True)
        w_expr = expr.subs({system.var: I*_w})
        return 20*log(Abs(w_expr), 10).subs({_w: point}).evalf()

    def test_bode_data(sys):
        return y_coordinate_equality(bode_magnitude_numerical_data, bode_mag_evalf, sys) \
            and y_coordinate_equality(bode_phase_numerical_data, bode_phase_evalf, sys)

    assert test_bode_data(tf1)
    assert test_bode_data(tf2)
    assert test_bode_data(tf3)
    assert test_bode_data(tf4)
    assert test_bode_data(tf5)


def check_point_accuracy(a, b):
    return all(isclose(*_, rel_tol=1e-1, abs_tol=1e-6
        ) for _ in zip(a, b))


def test_impulse_response():
    if not numpy:
        skip("NumPy is required for this test")

    def impulse_res_tester(sys, expected_value):
        x, y = _to_tuple(*impulse_response_numerical_data(sys,
            adaptive=False, n=10))
        x_check = check_point_accuracy(x, expected_value[0])
        y_check = check_point_accuracy(y, expected_value[1])
        return x_check and y_check

    exp1 = ((0.0, 1.1111111111111112, 2.2222222222222223, 3.3333333333333335, 4.444444444444445,
        5.555555555555555, 6.666666666666667, 7.777777777777779, 8.88888888888889, 10.0),
        (0.0, 0.544019738507865, 0.01993849743234938, -0.31140243360893216, -0.022852779906491996, 0.1778306498155759,
        0.01962941084328499, -0.1013115194573652, -0.014975541213105696, 0.0575789724730714))
    exp2 = ((0.0, 1.1111111111111112, 2.2222222222222223, 3.3333333333333335, 4.444444444444445, 5.555555555555555,
        6.666666666666667, 7.777777777777779, 8.88888888888889, 10.0), (0.1666666675, 0.08389223412935855,
        0.02338051973475047, -0.014966807776379383, -0.034645954223054234, -0.040560075735512804,
        -0.037658628907103885, -0.030149507719590022, -0.021162090730736834, -0.012721292737437523))
    exp3 = ((0.0, 1.1111111111111112, 2.2222222222222223, 3.3333333333333335, 4.444444444444445, 5.555555555555555,
        6.666666666666667, 7.777777777777779, 8.88888888888889, 10.0), (4.369893391586999e-09, 1.1750333000630964,
        3.2922404058312473, 9.432290008148343, 28.37098083007151, 86.18577464367974, 261.90356653762115,
        795.6538758627842, 2416.9920942096983, 7342.159505206647))
    exp4 = ((0.0, 1.1111111111111112, 2.2222222222222223, 3.3333333333333335, 4.444444444444445, 5.555555555555555,
        6.666666666666667, 7.777777777777779, 8.88888888888889, 10.0), (0.0, 6.17283950617284, 24.69135802469136,
        55.555555555555564, 98.76543209876544, 154.320987654321, 222.22222222222226, 302.46913580246917,
        395.0617283950618, 500.0))
    exp5 = ((0.0, 1.1111111111111112, 2.2222222222222223, 3.3333333333333335, 4.444444444444445, 5.555555555555555,
        6.666666666666667, 7.777777777777779, 8.88888888888889, 10.0), (0.0, -0.10455606138085417,
        0.06757671513476461, -0.03234567568833768, 0.013582514927757873, -0.005273419510705473,
        0.0019364083003354075, -0.000680070134067832, 0.00022969845960406913, -7.476094359583917e-05))
    exp6 = ((0.0, 1.1111111111111112, 2.2222222222222223, 3.3333333333333335, 4.444444444444445,
        5.555555555555555, 6.666666666666667, 7.777777777777779, 8.88888888888889, 10.0),
        (-6.016699583000218e-09, 0.35039802056107394, 3.3728423827689884, 12.119846079276684,
        25.86101014293389, 29.352480635282088, -30.49475907497664, -273.8717189554019, -863.2381702029659,
        -1747.0262164682233))
    exp7 = ((0.0, 1.1111111111111112, 2.2222222222222223, 3.3333333333333335,
        4.444444444444445, 5.555555555555555, 6.666666666666667, 7.777777777777779,
        8.88888888888889, 10.0), (0.0, 18.934638095560974, 5346.93244680907, 1384609.8718249386,
        358161126.65801865, 92645770015.70108, 23964739753087.42, 6198974342083139.0, 1.603492601616059e+18,
        4.147764422869658e+20))

    assert impulse_res_tester(tf1, exp1)
    assert impulse_res_tester(tf2, exp2)
    assert impulse_res_tester(tf3, exp3)
    assert impulse_res_tester(tf4, exp4)
    assert impulse_res_tester(tf5, exp5)
    assert impulse_res_tester(tf7, exp6)
    assert impulse_res_tester(ser1, exp7)


def test_step_response():
    if not numpy:
        skip("NumPy is required for this test")

    def step_res_tester(sys, expected_value):
        x, y = _to_tuple(*step_response_numerical_data(sys,
            adaptive=False, n=10))
        x_check = check_point_accuracy(x, expected_value[0])
        y_check = check_point_accuracy(y, expected_value[1])
        return x_check and y_check

    exp1 = ((0.0, 1.1111111111111112, 2.2222222222222223, 3.3333333333333335, 4.444444444444445,
        5.555555555555555, 6.666666666666667, 7.777777777777779, 8.88888888888889, 10.0),
        (-1.9193285738516863e-08, 0.42283495488246126, 0.7840485977945262, 0.5546841805655717,
        0.33903033806932087, 0.4627251747410237, 0.5909907598988051, 0.5247213989553071,
        0.4486997874319281, 0.4839358435839171))
    exp2 = ((0.0, 1.1111111111111112, 2.2222222222222223, 3.3333333333333335, 4.444444444444445,
        5.555555555555555, 6.666666666666667, 7.777777777777779, 8.88888888888889, 10.0),
        (0.0, 0.13728409095645816, 0.19474559355325086, 0.1974909129243011, 0.16841657696573073,
        0.12559777736159378, 0.08153828016664713, 0.04360471317348958, 0.015072994568868221,
        -0.003636420058445484))
    exp3 = ((0.0, 1.1111111111111112, 2.2222222222222223, 3.3333333333333335, 4.444444444444445,
        5.555555555555555, 6.666666666666667, 7.777777777777779, 8.88888888888889, 10.0),
        (0.0, 0.6314542141914303, 2.9356520038101035, 9.37731009663807, 28.452300356688376,
        86.25721933273988, 261.9236645044672, 795.6435410577224, 2416.9786984578764, 7342.154119725917))
    exp4 = ((0.0, 1.1111111111111112, 2.2222222222222223, 3.3333333333333335, 4.444444444444445,
        5.555555555555555, 6.666666666666667, 7.777777777777779, 8.88888888888889, 10.0),
        (0.0, 2.286236899862826, 18.28989519890261, 61.72839629629631, 146.31916159122088, 285.7796124828532,
        493.8271703703705, 784.1792566529494, 1170.553292729767, 1666.6667))
    exp5 = ((0.0, 1.1111111111111112, 2.2222222222222223, 3.3333333333333335, 4.444444444444445,
        5.555555555555555, 6.666666666666667, 7.777777777777779, 8.88888888888889, 10.0),
        (-3.999999997894577e-09, 0.6720357068882895, 0.4429938256137113, 0.5182010838004518,
        0.4944139147159695, 0.5016379853883338, 0.4995466896527733, 0.5001154784851325,
        0.49997448824584123, 0.5000039745919259))
    exp6 = ((0.0, 1.1111111111111112, 2.2222222222222223, 3.3333333333333335, 4.444444444444445,
        5.555555555555555, 6.666666666666667, 7.777777777777779, 8.88888888888889, 10.0),
        (-1.5433688493882158e-09, 0.3428705539937336, 1.1253619102202777, 3.1849962651016517,
        9.47532757182671, 28.727231099148135, 87.29426924860557, 265.2138681048606, 805.6636260007757,
        2447.387582370878))

    assert step_res_tester(tf1, exp1)
    assert step_res_tester(tf2, exp2)
    assert step_res_tester(tf3, exp3)
    assert step_res_tester(tf4, exp4)
    assert step_res_tester(tf5, exp5)
    assert step_res_tester(ser2, exp6)


def test_ramp_response():
    if not numpy:
        skip("NumPy is required for this test")

    def ramp_res_tester(sys, num_points, expected_value, slope=1):
        x, y = _to_tuple(*ramp_response_numerical_data(sys,
            slope=slope, adaptive=False, n=num_points))
        x_check = check_point_accuracy(x, expected_value[0])
        y_check = check_point_accuracy(y, expected_value[1])
        return x_check and y_check

    exp1 = ((0.0, 2.0, 4.0, 6.0, 8.0, 10.0), (0.0, 0.7324667795033895, 1.9909720978650398,
        2.7956587704217783, 3.9224897567931514, 4.85022655284895))
    exp2 = ((0.0, 1.1111111111111112, 2.2222222222222223, 3.3333333333333335, 4.444444444444445,
        5.555555555555555, 6.666666666666667, 7.777777777777779, 8.88888888888889, 10.0),
        (2.4360213402019326e-08, 0.10175320182493253, 0.33057612497658406, 0.5967937263298935,
        0.8431511866718248, 1.0398805391471613, 1.1776043125035738, 1.2600994825747305, 1.2981042689274653,
        1.304684417610106))
    exp3 = ((0.0, 1.1111111111111112, 2.2222222222222223, 3.3333333333333335, 4.444444444444445, 5.555555555555555,
        6.666666666666667, 7.777777777777779, 8.88888888888889, 10.0), (-3.9329040468771836e-08,
        0.34686634635794555, 2.9998828170537903, 12.33303690737476, 40.993913948137795, 127.84145222317912,
        391.41713691996, 1192.0006858708389, 3623.9808672503405, 11011.728034546572))
    exp4 = ((0.0, 1.1111111111111112, 2.2222222222222223, 3.3333333333333335, 4.444444444444445, 5.555555555555555,
        6.666666666666667, 7.777777777777779, 8.88888888888889, 10.0), (0.0, 1.9051973784484078, 30.483158055174524,
        154.32098765432104, 487.7305288827924, 1190.7483615302544, 2469.1358024691367, 4574.3789056546275,
        7803.688462124678, 12500.0))
    exp5 = ((0.0, 1.1111111111111112, 2.2222222222222223, 3.3333333333333335, 4.444444444444445, 5.555555555555555,
        6.666666666666667, 7.777777777777779, 8.88888888888889, 10.0), (0.0, 3.8844361856975635, 9.141792069209865,
        14.096349157657231, 19.09783068994694, 24.10179770390321, 29.09907319114121, 34.10040420185154,
        39.09983919254265, 44.10006013058409))
    exp6 = ((0.0, 1.1111111111111112, 2.2222222222222223, 3.3333333333333335, 4.444444444444445, 5.555555555555555,
        6.666666666666667, 7.777777777777779, 8.88888888888889, 10.0), (0.0, 1.1111111111111112, 2.2222222222222223,
        3.3333333333333335, 4.444444444444445, 5.555555555555555, 6.666666666666667, 7.777777777777779, 8.88888888888889, 10.0))

    assert ramp_res_tester(tf1, 6, exp1)
    assert ramp_res_tester(tf2, 10, exp2, 1.2)
    assert ramp_res_tester(tf3, 10, exp3, 1.5)
    assert ramp_res_tester(tf4, 10, exp4, 3)
    assert ramp_res_tester(tf5, 10, exp5, 9)
    assert ramp_res_tester(tf6, 10, exp6)

<<<<<<< HEAD
def test_nichols_expr():
    m1, p1, w1 = nichols_plot_expr(tf1)
    m2, p2, w2 = nichols_plot_expr(tf2)
    m3, p3, w3 = nichols_plot_expr(tf3)
    m4, p4, w4 = nichols_plot_expr(tf4)
    assert m1 == 20*log(1/(2*sqrt(w1**4/4 - 0.9375*w1**2 + 1)))/log(10)
    assert p1 == 180*arg(1/(-w1**2 + 0.5*w1*I + 2))/pi
    assert m2 == 20*log(Abs(w2)/sqrt(36*w2**4 - 3*w2**2 + 1))/log(10)
    assert p2 == 180*arg(w2*I/(-6*w2**2 + 3*w2*I + 1))/pi
    assert m3 == 20*log(Abs(w3)/sqrt(w3**6 + 1))/log(10)
    assert p3 == 180*arg(-w3*I/(w3**3*I + 1))/pi
    assert m4 == 20*log(10/(w4**2*Abs(w4)))/log(10)
    assert p4 == 180*arg(I/w4**3)/pi
=======

def test_nyquist_plot_expr():
    r1, i1, w1 = nyquist_plot_expr(tf1)
    r2, i2, w2 = nyquist_plot_expr(tf2)
    r3, i3, w3 = nyquist_plot_expr(tf3)
    r4, i4, w4 = nyquist_plot_expr(tf4)
    assert r1 == (2 - w1**2)/(0.25*w1**2 + (2 - w1**2)**2)
    assert i1 == -0.5*w1/(0.25*w1**2 + (2 - w1**2)**2)
    assert r2 == 3*w2**2/(9*w2**2 + (1 - 6*w2**2)**2)
    assert i2 == w2*(1 - 6*w2**2)/(9*w2**2 + (1 - 6*w2**2)**2)
    assert r3 == -w3**4/(w3**6 + 1)
    assert i3 == -w3/(w3**6 + 1)
    assert r4 == 0
    assert i4 == 10/w4**3
>>>>>>> 1dfd99e6
<|MERGE_RESOLUTION|>--- conflicted
+++ resolved
@@ -12,11 +12,9 @@
     step_response_plot, impulse_response_numerical_data,
     impulse_response_plot, ramp_response_numerical_data,
     ramp_response_plot, bode_magnitude_numerical_data,
-<<<<<<< HEAD
-    bode_phase_numerical_data, bode_plot, nichols_plot_expr)
-=======
-    bode_phase_numerical_data, bode_plot, nyquist_plot_expr)
->>>>>>> 1dfd99e6
+    bode_phase_numerical_data, bode_plot, nyquist_plot_expr,
+    nichols_plot_expr)
+
 from sympy.physics.control.lti import (TransferFunction,
     Series, Parallel, TransferFunctionMatrix)
 from sympy.testing.pytest import raises, skip
@@ -303,21 +301,6 @@
     assert ramp_res_tester(tf5, 10, exp5, 9)
     assert ramp_res_tester(tf6, 10, exp6)
 
-<<<<<<< HEAD
-def test_nichols_expr():
-    m1, p1, w1 = nichols_plot_expr(tf1)
-    m2, p2, w2 = nichols_plot_expr(tf2)
-    m3, p3, w3 = nichols_plot_expr(tf3)
-    m4, p4, w4 = nichols_plot_expr(tf4)
-    assert m1 == 20*log(1/(2*sqrt(w1**4/4 - 0.9375*w1**2 + 1)))/log(10)
-    assert p1 == 180*arg(1/(-w1**2 + 0.5*w1*I + 2))/pi
-    assert m2 == 20*log(Abs(w2)/sqrt(36*w2**4 - 3*w2**2 + 1))/log(10)
-    assert p2 == 180*arg(w2*I/(-6*w2**2 + 3*w2*I + 1))/pi
-    assert m3 == 20*log(Abs(w3)/sqrt(w3**6 + 1))/log(10)
-    assert p3 == 180*arg(-w3*I/(w3**3*I + 1))/pi
-    assert m4 == 20*log(10/(w4**2*Abs(w4)))/log(10)
-    assert p4 == 180*arg(I/w4**3)/pi
-=======
 
 def test_nyquist_plot_expr():
     r1, i1, w1 = nyquist_plot_expr(tf1)
@@ -332,4 +315,18 @@
     assert i3 == -w3/(w3**6 + 1)
     assert r4 == 0
     assert i4 == 10/w4**3
->>>>>>> 1dfd99e6
+
+
+def test_nichols_expr():
+    m1, p1, w1 = nichols_plot_expr(tf1)
+    m2, p2, w2 = nichols_plot_expr(tf2)
+    m3, p3, w3 = nichols_plot_expr(tf3)
+    m4, p4, w4 = nichols_plot_expr(tf4)
+    assert m1 == 20*log(1/(2*sqrt(w1**4/4 - 0.9375*w1**2 + 1)))/log(10)
+    assert p1 == 180*arg(1/(-w1**2 + 0.5*w1*I + 2))/pi
+    assert m2 == 20*log(Abs(w2)/sqrt(36*w2**4 - 3*w2**2 + 1))/log(10)
+    assert p2 == 180*arg(w2*I/(-6*w2**2 + 3*w2*I + 1))/pi
+    assert m3 == 20*log(Abs(w3)/sqrt(w3**6 + 1))/log(10)
+    assert p3 == 180*arg(-w3*I/(w3**3*I + 1))/pi
+    assert m4 == 20*log(10/(w4**2*Abs(w4)))/log(10)
+    assert p4 == 180*arg(I/w4**3)/pi