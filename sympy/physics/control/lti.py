from typing import Type
from sympy import Interval, numer, Rational, solveset
from sympy.core.add import Add
from sympy.core.basic import Basic
from sympy.core.containers import Tuple
from sympy.core.evalf import EvalfMixin
from sympy.core.expr import Expr
from sympy.core.function import expand
from sympy.core.logic import fuzzy_and
from sympy.core.mul import Mul
from sympy.core.numbers import I, pi, oo
from sympy.core.power import Pow
from sympy.core.singleton import S
from sympy.core.symbol import Dummy, Symbol
from sympy.functions import Abs
from sympy.core.sympify import sympify, _sympify
from sympy.matrices import Matrix, ImmutableMatrix, ImmutableDenseMatrix, eye, ShapeError, zeros
from sympy.functions.elementary.exponential import (exp, log)
from sympy.matrices.expressions import MatMul, MatAdd
from sympy.polys import Poly, rootof
from sympy.polys.polyroots import roots
from sympy.polys.polytools import (cancel, degree)
from sympy.series import limit
from sympy.utilities.misc import filldedent
from sympy.solvers.ode.systems import linodesolve
from sympy.solvers.solveset import linsolve, linear_eq_to_matrix

from mpmath.libmp.libmpf import prec_to_dps

__all__ = ['TransferFunction', 'Series', 'MIMOSeries', 'Parallel', 'MIMOParallel',
    'Feedback', 'MIMOFeedback', 'TransferFunctionMatrix', 'StateSpace', 'gbt', 'bilinear', 'forward_diff', 'backward_diff',
    'phase_margin', 'gain_margin']

def _roots(poly, var):
    """ like roots, but works on higher-order polynomials. """
    r = roots(poly, var, multiple=True)
    n = degree(poly)
    if len(r) != n:
        r = [rootof(poly, var, k) for k in range(n)]
    return r

def gbt(tf, sample_per, alpha):
    r"""
    Returns falling coefficients of H(z) from numerator and denominator.

    Explanation
    ===========

    Where H(z) is the corresponding discretized transfer function,
    discretized with the generalised bilinear transformation method.
    H(z) is obtained from the continuous transfer function H(s)
    by substituting $s(z) = \frac{z-1}{T(\alpha z + (1-\alpha))}$ into H(s), where T is the
    sample period.
    Coefficients are falling, i.e. $H(z) = \frac{az+b}{cz+d}$ is returned
    as [a, b], [c, d].

    Examples
    ========

    >>> from sympy.physics.control.lti import TransferFunction, gbt
    >>> from sympy.abc import s, L, R, T

    >>> tf = TransferFunction(1, s*L + R, s)
    >>> numZ, denZ = gbt(tf, T, 0.5)
    >>> numZ
    [T/(2*(L + R*T/2)), T/(2*(L + R*T/2))]
    >>> denZ
    [1, (-L + R*T/2)/(L + R*T/2)]

    >>> numZ, denZ = gbt(tf, T, 0)
    >>> numZ
    [T/L]
    >>> denZ
    [1, (-L + R*T)/L]

    >>> numZ, denZ = gbt(tf, T, 1)
    >>> numZ
    [T/(L + R*T), 0]
    >>> denZ
    [1, -L/(L + R*T)]

    >>> numZ, denZ = gbt(tf, T, 0.3)
    >>> numZ
    [3*T/(10*(L + 3*R*T/10)), 7*T/(10*(L + 3*R*T/10))]
    >>> denZ
    [1, (-L + 7*R*T/10)/(L + 3*R*T/10)]

    References
    ==========

    .. [1] https://www.polyu.edu.hk/ama/profile/gfzhang/Research/ZCC09_IJC.pdf
    """
    if not tf.is_SISO:
        raise NotImplementedError("Not implemented for MIMO systems.")

    T = sample_per  # and sample period T
    s = tf.var
    z =  s         # dummy discrete variable z

    np = tf.num.as_poly(s).all_coeffs()
    dp = tf.den.as_poly(s).all_coeffs()
    alpha = Rational(alpha).limit_denominator(1000)

    # The next line results from multiplying H(z) with z^N/z^N
    N = max(len(np), len(dp)) - 1
    num = Add(*[ T**(N-i) * c * (z-1)**i * (alpha * z + 1 - alpha)**(N-i) for c, i in zip(np[::-1], range(len(np))) ])
    den = Add(*[ T**(N-i) * c * (z-1)**i * (alpha * z + 1 - alpha)**(N-i) for c, i in zip(dp[::-1], range(len(dp))) ])

    num_coefs = num.as_poly(z).all_coeffs()
    den_coefs = den.as_poly(z).all_coeffs()

    para = den_coefs[0]
    num_coefs = [coef/para for coef in num_coefs]
    den_coefs = [coef/para for coef in den_coefs]

    return num_coefs, den_coefs

def bilinear(tf, sample_per):
    r"""
    Returns falling coefficients of H(z) from numerator and denominator.

    Explanation
    ===========

    Where H(z) is the corresponding discretized transfer function,
    discretized with the bilinear transform method.
    H(z) is obtained from the continuous transfer function H(s)
    by substituting $s(z) = \frac{2}{T}\frac{z-1}{z+1}$ into H(s), where T is the
    sample period.
    Coefficients are falling, i.e. $H(z) = \frac{az+b}{cz+d}$ is returned
    as [a, b], [c, d].

    Examples
    ========

    >>> from sympy.physics.control.lti import TransferFunction, bilinear
    >>> from sympy.abc import s, L, R, T

    >>> tf = TransferFunction(1, s*L + R, s)
    >>> numZ, denZ = bilinear(tf, T)
    >>> numZ
    [T/(2*(L + R*T/2)), T/(2*(L + R*T/2))]
    >>> denZ
    [1, (-L + R*T/2)/(L + R*T/2)]
    """
    return gbt(tf, sample_per, S.Half)

def forward_diff(tf, sample_per):
    r"""
    Returns falling coefficients of H(z) from numerator and denominator.

    Explanation
    ===========

    Where H(z) is the corresponding discretized transfer function,
    discretized with the forward difference transform method.
    H(z) is obtained from the continuous transfer function H(s)
    by substituting $s(z) = \frac{z-1}{T}$ into H(s), where T is the
    sample period.
    Coefficients are falling, i.e. $H(z) = \frac{az+b}{cz+d}$ is returned
    as [a, b], [c, d].

    Examples
    ========

    >>> from sympy.physics.control.lti import TransferFunction, forward_diff
    >>> from sympy.abc import s, L, R, T

    >>> tf = TransferFunction(1, s*L + R, s)
    >>> numZ, denZ = forward_diff(tf, T)
    >>> numZ
    [T/L]
    >>> denZ
    [1, (-L + R*T)/L]
    """
    return gbt(tf, sample_per, S.Zero)

def backward_diff(tf, sample_per):
    r"""
    Returns falling coefficients of H(z) from numerator and denominator.

    Explanation
    ===========

    Where H(z) is the corresponding discretized transfer function,
    discretized with the backward difference transform method.
    H(z) is obtained from the continuous transfer function H(s)
    by substituting $s(z) =  \frac{z-1}{Tz}$ into H(s), where T is the
    sample period.
    Coefficients are falling, i.e. $H(z) = \frac{az+b}{cz+d}$ is returned
    as [a, b], [c, d].

    Examples
    ========

    >>> from sympy.physics.control.lti import TransferFunction, backward_diff
    >>> from sympy.abc import s, L, R, T

    >>> tf = TransferFunction(1, s*L + R, s)
    >>> numZ, denZ = backward_diff(tf, T)
    >>> numZ
    [T/(L + R*T), 0]
    >>> denZ
    [1, -L/(L + R*T)]
    """
    return gbt(tf, sample_per, S.One)

def phase_margin(system):
    r"""
    Returns the phase margin of a continuous time system.
    Only applicable to Transfer Functions which can generate valid bode plots.

    Raises
    ======

    NotImplementedError
        When time delay terms are present in the system.

    ValueError
        When a SISO LTI system is not passed.

        When more than one free symbol is present in the system.
        The only variable in the transfer function should be
        the variable of the Laplace transform.

    Examples
    ========

    >>> from sympy.physics.control import TransferFunction, phase_margin
    >>> from sympy.abc import s

    >>> tf = TransferFunction(1, s**3 + 2*s**2 + s, s)
    >>> phase_margin(tf)
    180*(-pi + atan((-1 + (-2*18**(1/3)/(9 + sqrt(93))**(1/3) + 12**(1/3)*(9 + sqrt(93))**(1/3))**2/36)/(-12**(1/3)*(9 + sqrt(93))**(1/3)/3 + 2*18**(1/3)/(3*(9 + sqrt(93))**(1/3)))))/pi + 180
    >>> phase_margin(tf).n()
    21.3863897518751

    >>> tf1 = TransferFunction(s**3, s**2 + 5*s, s)
    >>> phase_margin(tf1)
    -180 + 180*(atan(sqrt(2)*(-51/10 - sqrt(101)/10)*sqrt(1 + sqrt(101))/(2*(sqrt(101)/2 + 51/2))) + pi)/pi
    >>> phase_margin(tf1).n()
    -25.1783920627277

    >>> tf2 = TransferFunction(1, s + 1, s)
    >>> phase_margin(tf2)
    -180

    See Also
    ========

    gain_margin

    References
    ==========

    .. [1] https://en.wikipedia.org/wiki/Phase_margin

    """
    from sympy.functions import arg

    if not isinstance(system, SISOLinearTimeInvariant):
        raise ValueError("Margins are only applicable for SISO LTI systems.")

    _w = Dummy("w", real=True)
    repl = I*_w
    expr = system.to_expr()
    len_free_symbols = len(expr.free_symbols)
    if expr.has(exp):
        raise NotImplementedError("Margins for systems with Time delay terms are not supported.")
    elif len_free_symbols > 1:
        raise ValueError("Extra degree of freedom found. Make sure"
            " that there are no free symbols in the dynamical system other"
            " than the variable of Laplace transform.")

    w_expr = expr.subs({system.var: repl})

    mag = 20*log(Abs(w_expr), 10)
    mag_sol = list(solveset(mag, _w, Interval(0, oo, left_open=True)))

    if (len(mag_sol) == 0):
      pm = S(-180)
    else:
      wcp = mag_sol[0]
      pm = ((arg(w_expr)*S(180)/pi).subs({_w:wcp}) + S(180)) % 360

    if(pm >= 180):
        pm = pm - 360

    return pm

def gain_margin(system):
    r"""
    Returns the gain margin of a continuous time system.
    Only applicable to Transfer Functions which can generate valid bode plots.

    Raises
    ======

    NotImplementedError
        When time delay terms are present in the system.

    ValueError
        When a SISO LTI system is not passed.

        When more than one free symbol is present in the system.
        The only variable in the transfer function should be
        the variable of the Laplace transform.

    Examples
    ========

    >>> from sympy.physics.control import TransferFunction, gain_margin
    >>> from sympy.abc import s

    >>> tf = TransferFunction(1, s**3 + 2*s**2 + s, s)
    >>> gain_margin(tf)
    20*log(2)/log(10)
    >>> gain_margin(tf).n()
    6.02059991327962

    >>> tf1 = TransferFunction(s**3, s**2 + 5*s, s)
    >>> gain_margin(tf1)
    oo

    See Also
    ========

    phase_margin

    References
    ==========

    https://en.wikipedia.org/wiki/Bode_plot

    """
    if not isinstance(system, SISOLinearTimeInvariant):
        raise ValueError("Margins are only applicable for SISO LTI systems.")

    _w = Dummy("w", real=True)
    repl = I*_w
    expr = system.to_expr()
    len_free_symbols = len(expr.free_symbols)
    if expr.has(exp):
        raise NotImplementedError("Margins for systems with Time delay terms are not supported.")
    elif len_free_symbols > 1:
        raise ValueError("Extra degree of freedom found. Make sure"
            " that there are no free symbols in the dynamical system other"
            " than the variable of Laplace transform.")

    w_expr = expr.subs({system.var: repl})

    mag = 20*log(Abs(w_expr), 10)
    phase = w_expr
    phase_sol = list(solveset(numer(phase.as_real_imag()[1].cancel()),_w, Interval(0, oo, left_open = True)))

    if (len(phase_sol) == 0):
        gm = oo
    else:
        wcg = phase_sol[0]
        gm = -mag.subs({_w:wcg})

    return gm

class LinearTimeInvariant(Basic, EvalfMixin):
    """A common class for all the Linear Time-Invariant Dynamical Systems."""

    _clstype: Type

    # Users should not directly interact with this class.
    def __new__(cls, *system, **kwargs):
        if cls is LinearTimeInvariant:
            raise NotImplementedError('The LTICommon class is not meant to be used directly.')
        return super(LinearTimeInvariant, cls).__new__(cls, *system, **kwargs)

    @classmethod
    def _check_args(cls, args):
        if not args:
            raise ValueError("At least 1 argument must be passed.")
        if not all(isinstance(arg, cls._clstype) for arg in args):
            raise TypeError(f"All arguments must be of type {cls._clstype}.")
        var_set = {arg.var for arg in args}
        if len(var_set) != 1:
            raise ValueError(filldedent(f"""
                All transfer functions should use the same complex variable
                of the Laplace transform. {len(var_set)} different
                values found."""))

    @property
    def is_SISO(self):
        """Returns `True` if the passed LTI system is SISO else returns False."""
        return self._is_SISO


class SISOLinearTimeInvariant(LinearTimeInvariant):
    """A common class for all the SISO Linear Time-Invariant Dynamical Systems."""
    # Users should not directly interact with this class.

    @property
    def num_inputs(self):
        """Return the number of inputs for SISOLinearTimeInvariant."""
        return 1

    @property
    def num_outputs(self):
        """Return the number of outputs for SISOLinearTimeInvariant."""
        return 1

    _is_SISO = True


class MIMOLinearTimeInvariant(LinearTimeInvariant):
    """A common class for all the MIMO Linear Time-Invariant Dynamical Systems."""
    # Users should not directly interact with this class.
    _is_SISO = False


SISOLinearTimeInvariant._clstype = SISOLinearTimeInvariant
MIMOLinearTimeInvariant._clstype = MIMOLinearTimeInvariant


def _check_other_SISO(func):
    def wrapper(*args, **kwargs):
        if not isinstance(args[-1], SISOLinearTimeInvariant):
            return NotImplemented
        else:
            return func(*args, **kwargs)
    return wrapper


def _check_other_MIMO(func):
    def wrapper(*args, **kwargs):
        if not isinstance(args[-1], MIMOLinearTimeInvariant):
            return NotImplemented
        else:
            return func(*args, **kwargs)
    return wrapper


class TransferFunction(SISOLinearTimeInvariant):
    r"""
    A class for representing LTI (Linear, time-invariant) systems that can be strictly described
    by ratio of polynomials in the Laplace transform complex variable. The arguments
    are ``num``, ``den``, and ``var``, where ``num`` and ``den`` are numerator and
    denominator polynomials of the ``TransferFunction`` respectively, and the third argument is
    a complex variable of the Laplace transform used by these polynomials of the transfer function.
    ``num`` and ``den`` can be either polynomials or numbers, whereas ``var``
    has to be a :py:class:`~.Symbol`.

    Explanation
    ===========

    Generally, a dynamical system representing a physical model can be described in terms of Linear
    Ordinary Differential Equations like -

            $\small{b_{m}y^{\left(m\right)}+b_{m-1}y^{\left(m-1\right)}+\dots+b_{1}y^{\left(1\right)}+b_{0}y=
            a_{n}x^{\left(n\right)}+a_{n-1}x^{\left(n-1\right)}+\dots+a_{1}x^{\left(1\right)}+a_{0}x}$

    Here, $x$ is the input signal and $y$ is the output signal and superscript on both is the order of derivative
    (not exponent). Derivative is taken with respect to the independent variable, $t$. Also, generally $m$ is greater
    than $n$.

    It is not feasible to analyse the properties of such systems in their native form therefore, we use
    mathematical tools like Laplace transform to get a better perspective. Taking the Laplace transform
    of both the sides in the equation (at zero initial conditions), we get -

            $\small{\mathcal{L}[b_{m}y^{\left(m\right)}+b_{m-1}y^{\left(m-1\right)}+\dots+b_{1}y^{\left(1\right)}+b_{0}y]=
            \mathcal{L}[a_{n}x^{\left(n\right)}+a_{n-1}x^{\left(n-1\right)}+\dots+a_{1}x^{\left(1\right)}+a_{0}x]}$

    Using the linearity property of Laplace transform and also considering zero initial conditions
    (i.e. $\small{y(0^{-}) = 0}$, $\small{y'(0^{-}) = 0}$ and so on), the equation
    above gets translated to -

            $\small{b_{m}\mathcal{L}[y^{\left(m\right)}]+\dots+b_{1}\mathcal{L}[y^{\left(1\right)}]+b_{0}\mathcal{L}[y]=
            a_{n}\mathcal{L}[x^{\left(n\right)}]+\dots+a_{1}\mathcal{L}[x^{\left(1\right)}]+a_{0}\mathcal{L}[x]}$

    Now, applying Derivative property of Laplace transform,

            $\small{b_{m}s^{m}\mathcal{L}[y]+\dots+b_{1}s\mathcal{L}[y]+b_{0}\mathcal{L}[y]=
            a_{n}s^{n}\mathcal{L}[x]+\dots+a_{1}s\mathcal{L}[x]+a_{0}\mathcal{L}[x]}$

    Here, the superscript on $s$ is **exponent**. Note that the zero initial conditions assumption, mentioned above, is very important
    and cannot be ignored otherwise the dynamical system cannot be considered time-independent and the simplified equation above
    cannot be reached.

    Collecting $\mathcal{L}[y]$ and $\mathcal{L}[x]$ terms from both the sides and taking the ratio
    $\frac{ \mathcal{L}\left\{y\right\} }{ \mathcal{L}\left\{x\right\} }$, we get the typical rational form of transfer
    function.

    The numerator of the transfer function is, therefore, the Laplace transform of the output signal
    (The signals are represented as functions of time) and similarly, the denominator
    of the transfer function is the Laplace transform of the input signal. It is also a convention
    to denote the input and output signal's Laplace transform with capital alphabets like shown below.

            $H(s) = \frac{Y(s)}{X(s)} = \frac{ \mathcal{L}\left\{y(t)\right\} }{ \mathcal{L}\left\{x(t)\right\} }$

    $s$, also known as complex frequency, is a complex variable in the Laplace domain. It corresponds to the
    equivalent variable $t$, in the time domain. Transfer functions are sometimes also referred to as the Laplace
    transform of the system's impulse response. Transfer function, $H$, is represented as a rational
    function in $s$ like,

            $H(s) =\ \frac{a_{n}s^{n}+a_{n-1}s^{n-1}+\dots+a_{1}s+a_{0}}{b_{m}s^{m}+b_{m-1}s^{m-1}+\dots+b_{1}s+b_{0}}$

    Parameters
    ==========

    num : Expr, Number
        The numerator polynomial of the transfer function.
    den : Expr, Number
        The denominator polynomial of the transfer function.
    var : Symbol
        Complex variable of the Laplace transform used by the
        polynomials of the transfer function.

    Raises
    ======

    TypeError
        When ``var`` is not a Symbol or when ``num`` or ``den`` is not a
        number or a polynomial.
    ValueError
        When ``den`` is zero.

    Examples
    ========

    >>> from sympy.abc import s, p, a
    >>> from sympy.physics.control.lti import TransferFunction
    >>> tf1 = TransferFunction(s + a, s**2 + s + 1, s)
    >>> tf1
    TransferFunction(a + s, s**2 + s + 1, s)
    >>> tf1.num
    a + s
    >>> tf1.den
    s**2 + s + 1
    >>> tf1.var
    s
    >>> tf1.args
    (a + s, s**2 + s + 1, s)

    Any complex variable can be used for ``var``.

    >>> tf2 = TransferFunction(a*p**3 - a*p**2 + s*p, p + a**2, p)
    >>> tf2
    TransferFunction(a*p**3 - a*p**2 + p*s, a**2 + p, p)
    >>> tf3 = TransferFunction((p + 3)*(p - 1), (p - 1)*(p + 5), p)
    >>> tf3
    TransferFunction((p - 1)*(p + 3), (p - 1)*(p + 5), p)

    To negate a transfer function the ``-`` operator can be prepended:

    >>> tf4 = TransferFunction(-a + s, p**2 + s, p)
    >>> -tf4
    TransferFunction(a - s, p**2 + s, p)
    >>> tf5 = TransferFunction(s**4 - 2*s**3 + 5*s + 4, s + 4, s)
    >>> -tf5
    TransferFunction(-s**4 + 2*s**3 - 5*s - 4, s + 4, s)

    You can use a float or an integer (or other constants) as numerator and denominator:

    >>> tf6 = TransferFunction(1/2, 4, s)
    >>> tf6.num
    0.500000000000000
    >>> tf6.den
    4
    >>> tf6.var
    s
    >>> tf6.args
    (0.5, 4, s)

    You can take the integer power of a transfer function using the ``**`` operator:

    >>> tf7 = TransferFunction(s + a, s - a, s)
    >>> tf7**3
    TransferFunction((a + s)**3, (-a + s)**3, s)
    >>> tf7**0
    TransferFunction(1, 1, s)
    >>> tf8 = TransferFunction(p + 4, p - 3, p)
    >>> tf8**-1
    TransferFunction(p - 3, p + 4, p)

    Addition, subtraction, and multiplication of transfer functions can form
    unevaluated ``Series`` or ``Parallel`` objects.

    >>> tf9 = TransferFunction(s + 1, s**2 + s + 1, s)
    >>> tf10 = TransferFunction(s - p, s + 3, s)
    >>> tf11 = TransferFunction(4*s**2 + 2*s - 4, s - 1, s)
    >>> tf12 = TransferFunction(1 - s, s**2 + 4, s)
    >>> tf9 + tf10
    Parallel(TransferFunction(s + 1, s**2 + s + 1, s), TransferFunction(-p + s, s + 3, s))
    >>> tf10 - tf11
    Parallel(TransferFunction(-p + s, s + 3, s), TransferFunction(-4*s**2 - 2*s + 4, s - 1, s))
    >>> tf9 * tf10
    Series(TransferFunction(s + 1, s**2 + s + 1, s), TransferFunction(-p + s, s + 3, s))
    >>> tf10 - (tf9 + tf12)
    Parallel(TransferFunction(-p + s, s + 3, s), TransferFunction(-s - 1, s**2 + s + 1, s), TransferFunction(s - 1, s**2 + 4, s))
    >>> tf10 - (tf9 * tf12)
    Parallel(TransferFunction(-p + s, s + 3, s), Series(TransferFunction(-1, 1, s), TransferFunction(s + 1, s**2 + s + 1, s), TransferFunction(1 - s, s**2 + 4, s)))
    >>> tf11 * tf10 * tf9
    Series(TransferFunction(4*s**2 + 2*s - 4, s - 1, s), TransferFunction(-p + s, s + 3, s), TransferFunction(s + 1, s**2 + s + 1, s))
    >>> tf9 * tf11 + tf10 * tf12
    Parallel(Series(TransferFunction(s + 1, s**2 + s + 1, s), TransferFunction(4*s**2 + 2*s - 4, s - 1, s)), Series(TransferFunction(-p + s, s + 3, s), TransferFunction(1 - s, s**2 + 4, s)))
    >>> (tf9 + tf12) * (tf10 + tf11)
    Series(Parallel(TransferFunction(s + 1, s**2 + s + 1, s), TransferFunction(1 - s, s**2 + 4, s)), Parallel(TransferFunction(-p + s, s + 3, s), TransferFunction(4*s**2 + 2*s - 4, s - 1, s)))

    These unevaluated ``Series`` or ``Parallel`` objects can convert into the
    resultant transfer function using ``.doit()`` method or by ``.rewrite(TransferFunction)``.

    >>> ((tf9 + tf10) * tf12).doit()
    TransferFunction((1 - s)*((-p + s)*(s**2 + s + 1) + (s + 1)*(s + 3)), (s + 3)*(s**2 + 4)*(s**2 + s + 1), s)
    >>> (tf9 * tf10 - tf11 * tf12).rewrite(TransferFunction)
    TransferFunction(-(1 - s)*(s + 3)*(s**2 + s + 1)*(4*s**2 + 2*s - 4) + (-p + s)*(s - 1)*(s + 1)*(s**2 + 4), (s - 1)*(s + 3)*(s**2 + 4)*(s**2 + s + 1), s)

    See Also
    ========

    Feedback, Series, Parallel

    References
    ==========

    .. [1] https://en.wikipedia.org/wiki/Transfer_function
    .. [2] https://en.wikipedia.org/wiki/Laplace_transform

    """
    def __new__(cls, num, den, var):
        num, den = _sympify(num), _sympify(den)

        if not isinstance(var, Symbol):
            raise TypeError("Variable input must be a Symbol.")

        if den == 0:
            raise ValueError("TransferFunction cannot have a zero denominator.")

        if (((isinstance(num, (Expr, TransferFunction, Series, Parallel)) and num.has(Symbol)) or num.is_number) and
            ((isinstance(den, (Expr, TransferFunction, Series, Parallel)) and den.has(Symbol)) or den.is_number)):
            return super(TransferFunction, cls).__new__(cls, num, den, var)

        else:
            raise TypeError("Unsupported type for numerator or denominator of TransferFunction.")

    @classmethod
    def from_rational_expression(cls, expr, var=None):
        r"""
        Creates a new ``TransferFunction`` efficiently from a rational expression.

        Parameters
        ==========

        expr : Expr, Number
            The rational expression representing the ``TransferFunction``.
        var : Symbol, optional
            Complex variable of the Laplace transform used by the
            polynomials of the transfer function.

        Raises
        ======

        ValueError
            When ``expr`` is of type ``Number`` and optional parameter ``var``
            is not passed.

            When ``expr`` has more than one variables and an optional parameter
            ``var`` is not passed.
        ZeroDivisionError
            When denominator of ``expr`` is zero or it has ``ComplexInfinity``
            in its numerator.

        Examples
        ========

        >>> from sympy.abc import s, p, a
        >>> from sympy.physics.control.lti import TransferFunction
        >>> expr1 = (s + 5)/(3*s**2 + 2*s + 1)
        >>> tf1 = TransferFunction.from_rational_expression(expr1)
        >>> tf1
        TransferFunction(s + 5, 3*s**2 + 2*s + 1, s)
        >>> expr2 = (a*p**3 - a*p**2 + s*p)/(p + a**2)  # Expr with more than one variables
        >>> tf2 = TransferFunction.from_rational_expression(expr2, p)
        >>> tf2
        TransferFunction(a*p**3 - a*p**2 + p*s, a**2 + p, p)

        In case of conflict between two or more variables in a expression, SymPy will
        raise a ``ValueError``, if ``var`` is not passed by the user.

        >>> tf = TransferFunction.from_rational_expression((a + a*s)/(s**2 + s + 1))
        Traceback (most recent call last):
        ...
        ValueError: Conflicting values found for positional argument `var` ({a, s}). Specify it manually.

        This can be corrected by specifying the ``var`` parameter manually.

        >>> tf = TransferFunction.from_rational_expression((a + a*s)/(s**2 + s + 1), s)
        >>> tf
        TransferFunction(a*s + a, s**2 + s + 1, s)

        ``var`` also need to be specified when ``expr`` is a ``Number``

        >>> tf3 = TransferFunction.from_rational_expression(10, s)
        >>> tf3
        TransferFunction(10, 1, s)

        """
        expr = _sympify(expr)
        if var is None:
            _free_symbols = expr.free_symbols
            _len_free_symbols = len(_free_symbols)
            if _len_free_symbols == 1:
                var = list(_free_symbols)[0]
            elif _len_free_symbols == 0:
                raise ValueError(filldedent("""
                    Positional argument `var` not found in the
                    TransferFunction defined. Specify it manually."""))
            else:
                raise ValueError(filldedent("""
                    Conflicting values found for positional argument `var` ({}).
                    Specify it manually.""".format(_free_symbols)))

        _num, _den = expr.as_numer_denom()
        if _den == 0 or _num.has(S.ComplexInfinity):
            raise ZeroDivisionError("TransferFunction cannot have a zero denominator.")
        return cls(_num, _den, var)

    @classmethod
    def from_coeff_lists(cls, num_list, den_list, var):
        r"""
        Creates a new ``TransferFunction`` efficiently from a list of coefficients.

        Parameters
        ==========

        num_list : Sequence
            Sequence comprising of numerator coefficients.
        den_list : Sequence
            Sequence comprising of denominator coefficients.
        var : Symbol
            Complex variable of the Laplace transform used by the
            polynomials of the transfer function.

        Raises
        ======

        ZeroDivisionError
            When the constructed denominator is zero.

        Examples
        ========

        >>> from sympy.abc import s, p
        >>> from sympy.physics.control.lti import TransferFunction
        >>> num = [1, 0, 2]
        >>> den = [3, 2, 2, 1]
        >>> tf = TransferFunction.from_coeff_lists(num, den, s)
        >>> tf
        TransferFunction(s**2 + 2, 3*s**3 + 2*s**2 + 2*s + 1, s)

        # Create a Transfer Function with more than one variable
        >>> tf1 = TransferFunction.from_coeff_lists([p, 1], [2*p, 0, 4], s)
        >>> tf1
        TransferFunction(p*s + 1, 2*p*s**2 + 4, s)

        """
        num_list = num_list[::-1]
        den_list = den_list[::-1]
        num_var_powers = [var**i for i in range(len(num_list))]
        den_var_powers = [var**i for i in range(len(den_list))]

        _num = sum(coeff * var_power for coeff, var_power in zip(num_list, num_var_powers))
        _den = sum(coeff * var_power for coeff, var_power in zip(den_list, den_var_powers))

        if _den == 0:
            raise ZeroDivisionError("TransferFunction cannot have a zero denominator.")

        return cls(_num, _den, var)

    @classmethod
    def from_zpk(cls, zeros, poles, gain, var):
        r"""
        Creates a new ``TransferFunction`` from given zeros, poles and gain.

        Parameters
        ==========

        zeros : Sequence
            Sequence comprising of zeros of transfer function.
        poles : Sequence
            Sequence comprising of poles of transfer function.
        gain : Number, Symbol, Expression
            A scalar value specifying gain of the model.
        var : Symbol
            Complex variable of the Laplace transform used by the
            polynomials of the transfer function.

        Examples
        ========

        >>> from sympy.abc import s, p, k
        >>> from sympy.physics.control.lti import TransferFunction
        >>> zeros = [1, 2, 3]
        >>> poles = [6, 5, 4]
        >>> gain = 7
        >>> tf = TransferFunction.from_zpk(zeros, poles, gain, s)
        >>> tf
        TransferFunction(7*(s - 3)*(s - 2)*(s - 1), (s - 6)*(s - 5)*(s - 4), s)

        # Create a Transfer Function with variable poles and zeros
        >>> tf1 = TransferFunction.from_zpk([p, k], [p + k, p - k], 2, s)
        >>> tf1
        TransferFunction(2*(-k + s)*(-p + s), (-k - p + s)*(k - p + s), s)

        # Complex poles or zeros are acceptable
        >>> tf2 = TransferFunction.from_zpk([0], [1-1j, 1+1j, 2], -2, s)
        >>> tf2
        TransferFunction(-2*s, (s - 2)*(s - 1.0 - 1.0*I)*(s - 1.0 + 1.0*I), s)

        """
        num_poly = 1
        den_poly = 1
        for zero in zeros:
            num_poly *= var - zero
        for pole in poles:
            den_poly *= var - pole

        return cls(gain*num_poly, den_poly, var)

    @property
    def num(self):
        """
        Returns the numerator polynomial of the transfer function.

        Examples
        ========

        >>> from sympy.abc import s, p
        >>> from sympy.physics.control.lti import TransferFunction
        >>> G1 = TransferFunction(s**2 + p*s + 3, s - 4, s)
        >>> G1.num
        p*s + s**2 + 3
        >>> G2 = TransferFunction((p + 5)*(p - 3), (p - 3)*(p + 1), p)
        >>> G2.num
        (p - 3)*(p + 5)

        """
        return self.args[0]

    @property
    def den(self):
        """
        Returns the denominator polynomial of the transfer function.

        Examples
        ========

        >>> from sympy.abc import s, p
        >>> from sympy.physics.control.lti import TransferFunction
        >>> G1 = TransferFunction(s + 4, p**3 - 2*p + 4, s)
        >>> G1.den
        p**3 - 2*p + 4
        >>> G2 = TransferFunction(3, 4, s)
        >>> G2.den
        4

        """
        return self.args[1]

    @property
    def var(self):
        """
        Returns the complex variable of the Laplace transform used by the polynomials of
        the transfer function.

        Examples
        ========

        >>> from sympy.abc import s, p
        >>> from sympy.physics.control.lti import TransferFunction
        >>> G1 = TransferFunction(p**2 + 2*p + 4, p - 6, p)
        >>> G1.var
        p
        >>> G2 = TransferFunction(0, s - 5, s)
        >>> G2.var
        s

        """
        return self.args[2]

    def _eval_subs(self, old, new):
        arg_num = self.num.subs(old, new)
        arg_den = self.den.subs(old, new)
        argnew = TransferFunction(arg_num, arg_den, self.var)
        return self if old == self.var else argnew

    def _eval_evalf(self, prec):
        return TransferFunction(
            self.num._eval_evalf(prec),
            self.den._eval_evalf(prec),
            self.var)

    def _eval_simplify(self, **kwargs):
        tf = cancel(Mul(self.num, 1/self.den, evaluate=False), expand=False).as_numer_denom()
        num_, den_ = tf[0], tf[1]
        return TransferFunction(num_, den_, self.var)

    def _eval_rewrite_as_StateSpace(self, *args):
        """
        Returns the equivalent space space model of the transfer function model.
        The state space model will be returned in the controllable cannonical form.

        Unlike the space state to transfer function model conversion, the transfer function
        to state space model conversion is not unique. There can be multiple state space
        representations of a given transfer function model.

        Examples
        ========

        >>> from sympy.abc import s
        >>> from sympy.physics.control import TransferFunction, StateSpace
        >>> tf = TransferFunction(s**2 + 1, s**3 + 2*s + 10, s)
        >>> tf.rewrite(StateSpace)
        StateSpace(Matrix([
        [  0,  1, 0],
        [  0,  0, 1],
        [-10, -2, 0]]), Matrix([
        [0],
        [0],
        [1]]), Matrix([[1, 0, 1]]), Matrix([[0]]))

        """
        if not self.is_proper:
            raise ValueError("Transfer Function must be proper.")

        num_poly = Poly(self.num, self.var)
        den_poly = Poly(self.den, self.var)
        n = den_poly.degree()

        num_coeffs = num_poly.all_coeffs()
        den_coeffs = den_poly.all_coeffs()
        diff = n - num_poly.degree()
        num_coeffs = [0]*diff + num_coeffs

        a = den_coeffs[1:]
        a_mat = Matrix([[(-1)*coefficient/den_coeffs[0] for coefficient in reversed(a)]])
        vert = zeros(n-1, 1)
        mat = eye(n-1)
        A = vert.row_join(mat)
        A = A.col_join(a_mat)

        B = zeros(n, 1)
        B[n-1] = 1

        i = n
        C = []
        while(i > 0):
            C.append(num_coeffs[i] - den_coeffs[i]*num_coeffs[0])
            i -= 1
        C = Matrix([C])

        D = Matrix([num_coeffs[0]])

        return StateSpace(A, B, C, D)

    def expand(self):
        """
        Returns the transfer function with numerator and denominator
        in expanded form.

        Examples
        ========

        >>> from sympy.abc import s, p, a, b
        >>> from sympy.physics.control.lti import TransferFunction
        >>> G1 = TransferFunction((a - s)**2, (s**2 + a)**2, s)
        >>> G1.expand()
        TransferFunction(a**2 - 2*a*s + s**2, a**2 + 2*a*s**2 + s**4, s)
        >>> G2 = TransferFunction((p + 3*b)*(p - b), (p - b)*(p + 2*b), p)
        >>> G2.expand()
        TransferFunction(-3*b**2 + 2*b*p + p**2, -2*b**2 + b*p + p**2, p)

        """
        return TransferFunction(expand(self.num), expand(self.den), self.var)

    def dc_gain(self):
        """
        Computes the gain of the response as the frequency approaches zero.

        The DC gain is infinite for systems with pure integrators.

        Examples
        ========

        >>> from sympy.abc import s, p, a, b
        >>> from sympy.physics.control.lti import TransferFunction
        >>> tf1 = TransferFunction(s + 3, s**2 - 9, s)
        >>> tf1.dc_gain()
        -1/3
        >>> tf2 = TransferFunction(p**2, p - 3 + p**3, p)
        >>> tf2.dc_gain()
        0
        >>> tf3 = TransferFunction(a*p**2 - b, s + b, s)
        >>> tf3.dc_gain()
        (a*p**2 - b)/b
        >>> tf4 = TransferFunction(1, s, s)
        >>> tf4.dc_gain()
        oo

        """
        m = Mul(self.num, Pow(self.den, -1, evaluate=False), evaluate=False)
        return limit(m, self.var, 0)

    def poles(self):
        """
        Returns the poles of a transfer function.

        Examples
        ========

        >>> from sympy.abc import s, p, a
        >>> from sympy.physics.control.lti import TransferFunction
        >>> tf1 = TransferFunction((p + 3)*(p - 1), (p - 1)*(p + 5), p)
        >>> tf1.poles()
        [-5, 1]
        >>> tf2 = TransferFunction((1 - s)**2, (s**2 + 1)**2, s)
        >>> tf2.poles()
        [I, I, -I, -I]
        >>> tf3 = TransferFunction(s**2, a*s + p, s)
        >>> tf3.poles()
        [-p/a]

        """
        return _roots(Poly(self.den, self.var), self.var)

    def zeros(self):
        """
        Returns the zeros of a transfer function.

        Examples
        ========

        >>> from sympy.abc import s, p, a
        >>> from sympy.physics.control.lti import TransferFunction
        >>> tf1 = TransferFunction((p + 3)*(p - 1), (p - 1)*(p + 5), p)
        >>> tf1.zeros()
        [-3, 1]
        >>> tf2 = TransferFunction((1 - s)**2, (s**2 + 1)**2, s)
        >>> tf2.zeros()
        [1, 1]
        >>> tf3 = TransferFunction(s**2, a*s + p, s)
        >>> tf3.zeros()
        [0, 0]

        """
        return _roots(Poly(self.num, self.var), self.var)

    def eval_frequency(self, other):
        """
        Returns the system response at any point in the real or complex plane.

        Examples
        ========

        >>> from sympy.abc import s, p, a
        >>> from sympy.physics.control.lti import TransferFunction
        >>> from sympy import I
        >>> tf1 = TransferFunction(1, s**2 + 2*s + 1, s)
        >>> omega = 0.1
        >>> tf1.eval_frequency(I*omega)
        1/(0.99 + 0.2*I)
        >>> tf2 = TransferFunction(s**2, a*s + p, s)
        >>> tf2.eval_frequency(2)
        4/(2*a + p)
        >>> tf2.eval_frequency(I*2)
        -4/(2*I*a + p)
        """
        arg_num = self.num.subs(self.var, other)
        arg_den = self.den.subs(self.var, other)
        argnew = TransferFunction(arg_num, arg_den, self.var).to_expr()
        return argnew.expand()

    def is_stable(self):
        """
        Returns True if the transfer function is asymptotically stable; else False.

        This would not check the marginal or conditional stability of the system.

        Examples
        ========

        >>> from sympy.abc import s, p, a
        >>> from sympy import symbols
        >>> from sympy.physics.control.lti import TransferFunction
        >>> q, r = symbols('q, r', negative=True)
        >>> tf1 = TransferFunction((1 - s)**2, (s + 1)**2, s)
        >>> tf1.is_stable()
        True
        >>> tf2 = TransferFunction((1 - p)**2, (s**2 + 1)**2, s)
        >>> tf2.is_stable()
        False
        >>> tf3 = TransferFunction(4, q*s - r, s)
        >>> tf3.is_stable()
        False
        >>> tf4 = TransferFunction(p + 1, a*p - s**2, p)
        >>> tf4.is_stable() is None   # Not enough info about the symbols to determine stability
        True

        """
        return fuzzy_and(pole.as_real_imag()[0].is_negative for pole in self.poles())

    def __add__(self, other):
        if isinstance(other, (TransferFunction, Series)):
            if not self.var == other.var:
                raise ValueError(filldedent("""
                    All the transfer functions should use the same complex variable
                    of the Laplace transform."""))
            return Parallel(self, other)
        elif isinstance(other, Parallel):
            if not self.var == other.var:
                raise ValueError(filldedent("""
                    All the transfer functions should use the same complex variable
                    of the Laplace transform."""))
            arg_list = list(other.args)
            return Parallel(self, *arg_list)
        else:
            raise ValueError("TransferFunction cannot be added with {}.".
                format(type(other)))

    def __radd__(self, other):
        return self + other

    def __sub__(self, other):
        if isinstance(other, (TransferFunction, Series)):
            if not self.var == other.var:
                raise ValueError(filldedent("""
                    All the transfer functions should use the same complex variable
                    of the Laplace transform."""))
            return Parallel(self, -other)
        elif isinstance(other, Parallel):
            if not self.var == other.var:
                raise ValueError(filldedent("""
                    All the transfer functions should use the same complex variable
                    of the Laplace transform."""))
            arg_list = [-i for i in list(other.args)]
            return Parallel(self, *arg_list)
        else:
            raise ValueError("{} cannot be subtracted from a TransferFunction."
                .format(type(other)))

    def __rsub__(self, other):
        return -self + other

    def __mul__(self, other):
        if isinstance(other, (TransferFunction, Parallel)):
            if not self.var == other.var:
                raise ValueError(filldedent("""
                    All the transfer functions should use the same complex variable
                    of the Laplace transform."""))
            return Series(self, other)
        elif isinstance(other, Series):
            if not self.var == other.var:
                raise ValueError(filldedent("""
                    All the transfer functions should use the same complex variable
                    of the Laplace transform."""))
            arg_list = list(other.args)
            return Series(self, *arg_list)
        else:
            raise ValueError("TransferFunction cannot be multiplied with {}."
                .format(type(other)))

    __rmul__ = __mul__

    def __truediv__(self, other):
        if isinstance(other, TransferFunction):
            if not self.var == other.var:
                raise ValueError(filldedent("""
                    All the transfer functions should use the same complex variable
                    of the Laplace transform."""))
            return Series(self, TransferFunction(other.den, other.num, self.var))
        elif (isinstance(other, Parallel) and len(other.args
                ) == 2 and isinstance(other.args[0], TransferFunction)
            and isinstance(other.args[1], (Series, TransferFunction))):

            if not self.var == other.var:
                raise ValueError(filldedent("""
                    Both TransferFunction and Parallel should use the
                    same complex variable of the Laplace transform."""))
            if other.args[1] == self:
                # plant and controller with unit feedback.
                return Feedback(self, other.args[0])
            other_arg_list = list(other.args[1].args) if isinstance(
                other.args[1], Series) else other.args[1]
            if other_arg_list == other.args[1]:
                return Feedback(self, other_arg_list)
            elif self in other_arg_list:
                other_arg_list.remove(self)
            else:
                return Feedback(self, Series(*other_arg_list))

            if len(other_arg_list) == 1:
                return Feedback(self, *other_arg_list)
            else:
                return Feedback(self, Series(*other_arg_list))
        else:
            raise ValueError("TransferFunction cannot be divided by {}.".
                format(type(other)))

    __rtruediv__ = __truediv__

    def __pow__(self, p):
        p = sympify(p)
        if not p.is_Integer:
            raise ValueError("Exponent must be an integer.")
        if p is S.Zero:
            return TransferFunction(1, 1, self.var)
        elif p > 0:
            num_, den_ = self.num**p, self.den**p
        else:
            p = abs(p)
            num_, den_ = self.den**p, self.num**p

        return TransferFunction(num_, den_, self.var)

    def __neg__(self):
        return TransferFunction(-self.num, self.den, self.var)

    @property
    def is_proper(self):
        """
        Returns True if degree of the numerator polynomial is less than
        or equal to degree of the denominator polynomial, else False.

        Examples
        ========

        >>> from sympy.abc import s, p, a, b
        >>> from sympy.physics.control.lti import TransferFunction
        >>> tf1 = TransferFunction(b*s**2 + p**2 - a*p + s, b - p**2, s)
        >>> tf1.is_proper
        False
        >>> tf2 = TransferFunction(p**2 - 4*p, p**3 + 3*p + 2, p)
        >>> tf2.is_proper
        True

        """
        return degree(self.num, self.var) <= degree(self.den, self.var)

    @property
    def is_strictly_proper(self):
        """
        Returns True if degree of the numerator polynomial is strictly less
        than degree of the denominator polynomial, else False.

        Examples
        ========

        >>> from sympy.abc import s, p, a, b
        >>> from sympy.physics.control.lti import TransferFunction
        >>> tf1 = TransferFunction(a*p**2 + b*s, s - p, s)
        >>> tf1.is_strictly_proper
        False
        >>> tf2 = TransferFunction(s**3 - 2, s**4 + 5*s + 6, s)
        >>> tf2.is_strictly_proper
        True

        """
        return degree(self.num, self.var) < degree(self.den, self.var)

    @property
    def is_biproper(self):
        """
        Returns True if degree of the numerator polynomial is equal to
        degree of the denominator polynomial, else False.

        Examples
        ========

        >>> from sympy.abc import s, p, a, b
        >>> from sympy.physics.control.lti import TransferFunction
        >>> tf1 = TransferFunction(a*p**2 + b*s, s - p, s)
        >>> tf1.is_biproper
        True
        >>> tf2 = TransferFunction(p**2, p + a, p)
        >>> tf2.is_biproper
        False

        """
        return degree(self.num, self.var) == degree(self.den, self.var)

    def to_expr(self):
        """
        Converts a ``TransferFunction`` object to SymPy Expr.

        Examples
        ========

        >>> from sympy.abc import s, p, a, b
        >>> from sympy.physics.control.lti import TransferFunction
        >>> from sympy import Expr
        >>> tf1 = TransferFunction(s, a*s**2 + 1, s)
        >>> tf1.to_expr()
        s/(a*s**2 + 1)
        >>> isinstance(_, Expr)
        True
        >>> tf2 = TransferFunction(1, (p + 3*b)*(b - p), p)
        >>> tf2.to_expr()
        1/((b - p)*(3*b + p))
        >>> tf3 = TransferFunction((s - 2)*(s - 3), (s - 1)*(s - 2)*(s - 3), s)
        >>> tf3.to_expr()
        ((s - 3)*(s - 2))/(((s - 3)*(s - 2)*(s - 1)))

        """

        if self.num != 1:
            return Mul(self.num, Pow(self.den, -1, evaluate=False), evaluate=False)
        else:
            return Pow(self.den, -1, evaluate=False)


def _flatten_args(args, _cls):
    temp_args = []
    for arg in args:
        if isinstance(arg, _cls):
            temp_args.extend(arg.args)
        else:
            temp_args.append(arg)
    return tuple(temp_args)


def _dummify_args(_arg, var):
    dummy_dict = {}
    dummy_arg_list = []

    for arg in _arg:
        _s = Dummy()
        dummy_dict[_s] = var
        dummy_arg = arg.subs({var: _s})
        dummy_arg_list.append(dummy_arg)

    return dummy_arg_list, dummy_dict


class Series(SISOLinearTimeInvariant):
    r"""
    A class for representing a series configuration of SISO systems.

    Parameters
    ==========

    args : SISOLinearTimeInvariant
        SISO systems in a series configuration.
    evaluate : Boolean, Keyword
        When passed ``True``, returns the equivalent
        ``Series(*args).doit()``. Set to ``False`` by default.

    Raises
    ======

    ValueError
        When no argument is passed.

        ``var`` attribute is not same for every system.
    TypeError
        Any of the passed ``*args`` has unsupported type

        A combination of SISO and MIMO systems is
        passed. There should be homogeneity in the
        type of systems passed, SISO in this case.

    Examples
    ========

    >>> from sympy.abc import s, p, a, b
    >>> from sympy import Matrix
    >>> from sympy.physics.control.lti import TransferFunction, Series, Parallel, StateSpace
    >>> tf1 = TransferFunction(a*p**2 + b*s, s - p, s)
    >>> tf2 = TransferFunction(s**3 - 2, s**4 + 5*s + 6, s)
    >>> tf3 = TransferFunction(p**2, p + s, s)
    >>> S1 = Series(tf1, tf2)
    >>> S1
    Series(TransferFunction(a*p**2 + b*s, -p + s, s), TransferFunction(s**3 - 2, s**4 + 5*s + 6, s))
    >>> S1.var
    s
    >>> S2 = Series(tf2, Parallel(tf3, -tf1))
    >>> S2
    Series(TransferFunction(s**3 - 2, s**4 + 5*s + 6, s), Parallel(TransferFunction(p**2, p + s, s), TransferFunction(-a*p**2 - b*s, -p + s, s)))
    >>> S2.var
    s
    >>> S3 = Series(Parallel(tf1, tf2), Parallel(tf2, tf3))
    >>> S3
    Series(Parallel(TransferFunction(a*p**2 + b*s, -p + s, s), TransferFunction(s**3 - 2, s**4 + 5*s + 6, s)), Parallel(TransferFunction(s**3 - 2, s**4 + 5*s + 6, s), TransferFunction(p**2, p + s, s)))
    >>> S3.var
    s

    You can get the resultant transfer function by using ``.doit()`` method:

    >>> S3 = Series(tf1, tf2, -tf3)
    >>> S3.doit()
    TransferFunction(-p**2*(s**3 - 2)*(a*p**2 + b*s), (-p + s)*(p + s)*(s**4 + 5*s + 6), s)
    >>> S4 = Series(tf2, Parallel(tf1, -tf3))
    >>> S4.doit()
    TransferFunction((s**3 - 2)*(-p**2*(-p + s) + (p + s)*(a*p**2 + b*s)), (-p + s)*(p + s)*(s**4 + 5*s + 6), s)

    You can also connect StateSpace which results in SISO

    >>> A1 = Matrix([[-1]])
    >>> B1 = Matrix([[1]])
    >>> C1 = Matrix([[-1]])
    >>> D1 = Matrix([1])
    >>> A2 = Matrix([[0]])
    >>> B2 = Matrix([[1]])
    >>> C2 = Matrix([[1]])
    >>> D2 = Matrix([[0]])
    >>> ss1 = StateSpace(A1, B1, C1, D1)
    >>> ss2 = StateSpace(A2, B2, C2, D2)
    >>> S5 = Series(ss1, ss2)
    >>> S5
    Series(StateSpace(Matrix([[-1]]), Matrix([[1]]), Matrix([[-1]]), Matrix([[1]])), StateSpace(Matrix([[0]]), Matrix([[1]]), Matrix([[1]]), Matrix([[0]])))
    >>> S5.doit()
    StateSpace(Matrix([
    [-1,  0],
    [-1, 0]]), Matrix([
    [1],
    [1]]), Matrix([[0, 1]]), Matrix([[0]]))

    Notes
    =====

    All the transfer functions should use the same complex variable
    ``var`` of the Laplace transform.

    See Also
    ========

    MIMOSeries, Parallel, TransferFunction, Feedback

    """
    def __new__(cls, *args, evaluate=False):

        args = _flatten_args(args, Series)
        # For StateSpace series connection
        if args and any(isinstance(arg, StateSpace) or (hasattr(arg, 'is_StateSpace_object')
                                            and arg.is_StateSpace_object)for arg in args):
            # Check for SISO
            if (args[0].num_inputs == 1) and (args[-1].num_outputs == 1):
                # Check the interconnection
                for i in range(1, len(args)):
                    if args[i].num_inputs != args[i-1].num_outputs:
                        raise ValueError(filldedent("""Systems with incompatible inputs and outputs
                            cannot be connected in Series."""))
                cls._is_series_StateSpace = True
            else:
                raise ValueError("To use Series connection for MIMO systems use MIMOSeries instead.")
        else:
            cls._is_series_StateSpace = False
            cls._check_args(args)

        obj = super().__new__(cls, *args)

        return obj.doit() if evaluate else obj

    @property
    def var(self):
        """
        Returns the complex variable used by all the transfer functions.

        Examples
        ========

        >>> from sympy.abc import p
        >>> from sympy.physics.control.lti import TransferFunction, Series, Parallel
        >>> G1 = TransferFunction(p**2 + 2*p + 4, p - 6, p)
        >>> G2 = TransferFunction(p, 4 - p, p)
        >>> G3 = TransferFunction(0, p**4 - 1, p)
        >>> Series(G1, G2).var
        p
        >>> Series(-G3, Parallel(G1, G2)).var
        p

        """
        return self.args[0].var

    def doit(self, **hints):
        """
        Returns the resultant transfer function or StateSpace obtained after evaluating
        the series interconnection.

        Examples
        ========

        >>> from sympy.abc import s, p, a, b
        >>> from sympy.physics.control.lti import TransferFunction, Series
        >>> tf1 = TransferFunction(a*p**2 + b*s, s - p, s)
        >>> tf2 = TransferFunction(s**3 - 2, s**4 + 5*s + 6, s)
        >>> Series(tf2, tf1).doit()
        TransferFunction((s**3 - 2)*(a*p**2 + b*s), (-p + s)*(s**4 + 5*s + 6), s)
        >>> Series(-tf1, -tf2).doit()
        TransferFunction((2 - s**3)*(-a*p**2 - b*s), (-p + s)*(s**4 + 5*s + 6), s)

        Notes
        =====

        If a series connection contains only TransferFunction components, the equivalent system returned
        will be a TransferFunction. However, if a StateSpace object is used in any of the arguments,
        the output will be a StateSpace object.

        """
        # Check if the system is a StateSpace
        if self._is_series_StateSpace:
            # Return the equivalent StateSpace model
            res = self.args[0]
            if not isinstance(res, StateSpace):
                res = res.doit().rewrite(StateSpace)
            for arg in self.args[1:]:
                if not isinstance(arg, StateSpace):
                    arg = arg.doit().rewrite(StateSpace)
                else:
                    arg = arg.doit()
                arg = arg.doit()
                res = arg * res
                return res

        _num_arg = (arg.doit().num for arg in self.args)
        _den_arg = (arg.doit().den for arg in self.args)
        res_num = Mul(*_num_arg, evaluate=True)
        res_den = Mul(*_den_arg, evaluate=True)
        return TransferFunction(res_num, res_den, self.var)

    def _eval_rewrite_as_TransferFunction(self, *args, **kwargs):
        if self._is_series_StateSpace:
            return self.doit().rewrite(TransferFunction)[0][0]
        return self.doit()

    @_check_other_SISO
    def __add__(self, other):

        if isinstance(other, Parallel):
            arg_list = list(other.args)
            return Parallel(self, *arg_list)

        return Parallel(self, other)

    __radd__ = __add__

    @_check_other_SISO
    def __sub__(self, other):
        return self + (-other)

    def __rsub__(self, other):
        return -self + other

    @_check_other_SISO
    def __mul__(self, other):

        arg_list = list(self.args)
        return Series(*arg_list, other)

    def __truediv__(self, other):
        if isinstance(other, TransferFunction):
            return Series(*self.args, TransferFunction(other.den, other.num, other.var))
        elif isinstance(other, Series):
            tf_self = self.rewrite(TransferFunction)
            tf_other = other.rewrite(TransferFunction)
            return tf_self / tf_other
        elif (isinstance(other, Parallel) and len(other.args) == 2
            and isinstance(other.args[0], TransferFunction) and isinstance(other.args[1], Series)):

            if not self.var == other.var:
                raise ValueError(filldedent("""
                    All the transfer functions should use the same complex variable
                    of the Laplace transform."""))
            self_arg_list = set(self.args)
            other_arg_list = set(other.args[1].args)
            res = list(self_arg_list ^ other_arg_list)
            if len(res) == 0:
                return Feedback(self, other.args[0])
            elif len(res) == 1:
                return Feedback(self, *res)
            else:
                return Feedback(self, Series(*res))
        else:
            raise ValueError("This transfer function expression is invalid.")

    def __neg__(self):
        return Series(TransferFunction(-1, 1, self.var), self)

    def to_expr(self):
        """Returns the equivalent ``Expr`` object."""
        return Mul(*(arg.to_expr() for arg in self.args), evaluate=False)

    @property
    def is_proper(self):
        """
        Returns True if degree of the numerator polynomial of the resultant transfer
        function is less than or equal to degree of the denominator polynomial of
        the same, else False.

        Examples
        ========

        >>> from sympy.abc import s, p, a, b
        >>> from sympy.physics.control.lti import TransferFunction, Series
        >>> tf1 = TransferFunction(b*s**2 + p**2 - a*p + s, b - p**2, s)
        >>> tf2 = TransferFunction(p**2 - 4*p, p**3 + 3*s + 2, s)
        >>> tf3 = TransferFunction(s, s**2 + s + 1, s)
        >>> S1 = Series(-tf2, tf1)
        >>> S1.is_proper
        False
        >>> S2 = Series(tf1, tf2, tf3)
        >>> S2.is_proper
        True

        """
        return self.doit().is_proper

    @property
    def is_strictly_proper(self):
        """
        Returns True if degree of the numerator polynomial of the resultant transfer
        function is strictly less than degree of the denominator polynomial of
        the same, else False.

        Examples
        ========

        >>> from sympy.abc import s, p, a, b
        >>> from sympy.physics.control.lti import TransferFunction, Series
        >>> tf1 = TransferFunction(a*p**2 + b*s, s - p, s)
        >>> tf2 = TransferFunction(s**3 - 2, s**2 + 5*s + 6, s)
        >>> tf3 = TransferFunction(1, s**2 + s + 1, s)
        >>> S1 = Series(tf1, tf2)
        >>> S1.is_strictly_proper
        False
        >>> S2 = Series(tf1, tf2, tf3)
        >>> S2.is_strictly_proper
        True

        """
        return self.doit().is_strictly_proper

    @property
    def is_biproper(self):
        r"""
        Returns True if degree of the numerator polynomial of the resultant transfer
        function is equal to degree of the denominator polynomial of
        the same, else False.

        Examples
        ========

        >>> from sympy.abc import s, p, a, b
        >>> from sympy.physics.control.lti import TransferFunction, Series
        >>> tf1 = TransferFunction(a*p**2 + b*s, s - p, s)
        >>> tf2 = TransferFunction(p, s**2, s)
        >>> tf3 = TransferFunction(s**2, 1, s)
        >>> S1 = Series(tf1, -tf2)
        >>> S1.is_biproper
        False
        >>> S2 = Series(tf2, tf3)
        >>> S2.is_biproper
        True

        """
        return self.doit().is_biproper

    @property
    def is_StateSpace_object(self):
        return self._is_series_StateSpace

def _mat_mul_compatible(*args):
    """To check whether shapes are compatible for matrix mul."""
    return all(args[i].num_outputs == args[i+1].num_inputs for i in range(len(args)-1))


class MIMOSeries(MIMOLinearTimeInvariant):
    r"""
    A class for representing a series configuration of MIMO systems.

    Parameters
    ==========

    args : MIMOLinearTimeInvariant
        MIMO systems in a series configuration.
    evaluate : Boolean, Keyword
        When passed ``True``, returns the equivalent
        ``MIMOSeries(*args).doit()``. Set to ``False`` by default.

    Raises
    ======

    ValueError
        When no argument is passed.

        ``var`` attribute is not same for every system.

        ``num_outputs`` of the MIMO system is not equal to the
        ``num_inputs`` of its adjacent MIMO system. (Matrix
        multiplication constraint, basically)
    TypeError
        Any of the passed ``*args`` has unsupported type

        A combination of SISO and MIMO systems is
        passed. There should be homogeneity in the
        type of systems passed, MIMO in this case.

    Examples
    ========

    >>> from sympy.abc import s
    >>> from sympy.physics.control.lti import MIMOSeries, TransferFunctionMatrix, StateSpace
    >>> from sympy import Matrix, pprint
    >>> mat_a = Matrix([[5*s], [5]])  # 2 Outputs 1 Input
    >>> mat_b = Matrix([[5, 1/(6*s**2)]])  # 1 Output 2 Inputs
    >>> mat_c = Matrix([[1, s], [5/s, 1]])  # 2 Outputs 2 Inputs
    >>> tfm_a = TransferFunctionMatrix.from_Matrix(mat_a, s)
    >>> tfm_b = TransferFunctionMatrix.from_Matrix(mat_b, s)
    >>> tfm_c = TransferFunctionMatrix.from_Matrix(mat_c, s)
    >>> MIMOSeries(tfm_c, tfm_b, tfm_a)
    MIMOSeries(TransferFunctionMatrix(((TransferFunction(1, 1, s), TransferFunction(s, 1, s)), (TransferFunction(5, s, s), TransferFunction(1, 1, s)))), TransferFunctionMatrix(((TransferFunction(5, 1, s), TransferFunction(1, 6*s**2, s)),)), TransferFunctionMatrix(((TransferFunction(5*s, 1, s),), (TransferFunction(5, 1, s),))))
    >>> pprint(_, use_unicode=False)  #  For Better Visualization
    [5*s]                 [1  s]
    [---]    [5   1  ]    [-  -]
    [ 1 ]    [-  ----]    [1  1]
    [   ]   *[1     2]   *[    ]
    [ 5 ]    [   6*s ]{t} [5  1]
    [ - ]                 [-  -]
    [ 1 ]{t}              [s  1]{t}
    >>> MIMOSeries(tfm_c, tfm_b, tfm_a).doit()
    TransferFunctionMatrix(((TransferFunction(150*s**4 + 25*s, 6*s**3, s), TransferFunction(150*s**4 + 5*s, 6*s**2, s)), (TransferFunction(150*s**3 + 25, 6*s**3, s), TransferFunction(150*s**3 + 5, 6*s**2, s))))
    >>> pprint(_, use_unicode=False)  # (2 Inputs -A-> 2 Outputs) -> (2 Inputs -B-> 1 Output) -> (1 Input -C-> 2 Outputs) is equivalent to (2 Inputs -Series Equivalent-> 2 Outputs).
    [     4              4      ]
    [150*s  + 25*s  150*s  + 5*s]
    [-------------  ------------]
    [        3             2    ]
    [     6*s           6*s     ]
    [                           ]
    [      3              3     ]
    [ 150*s  + 25    150*s  + 5 ]
    [ -----------    ---------- ]
    [        3             2    ]
    [     6*s           6*s     ]{t}
    >>> a1 = Matrix([[4, 1], [2, -3]])
    >>> b1 = Matrix([[5, 2], [-3, -3]])
    >>> c1 = Matrix([[2, -4], [0, 1]])
    >>> d1 = Matrix([[3, 2], [1, -1]])
    >>> a2 = Matrix([[-3, 4, 2], [-1, -3, 0], [2, 5, 3]])
    >>> b2 = Matrix([[1, 4], [-3, -3], [-2, 1]])
    >>> c2 = Matrix([[4, 2, -3], [1, 4, 3]])
    >>> d2 = Matrix([[-2, 4], [0, 1]])
    >>> ss1 = StateSpace(a1, b1, c1, d1) #2 inputs, 2 outputs
    >>> ss2 = StateSpace(a2, b2, c2, d2) #2 inputs, 2 outputs
    >>> S1 = MIMOSeries(ss1, ss2) #(2 inputs, 2 outputs) -> (2 inputs, 2 outputs)
    >>> S1
    MIMOSeries(StateSpace(Matrix([
            [4,  1],
            [2, -3]]), Matrix([
            [ 5,  2],
            [-3, -3]]), Matrix([
            [2, -4],
            [0,  1]]), Matrix([
            [3,  2],
            [1, -1]])), StateSpace(Matrix([
            [-3,  4, 2],
            [-1, -3, 0],
            [ 2,  5, 3]]), Matrix([
            [ 1,  4],
            [-3, -3],
            [-2,  1]]), Matrix([
            [4, 2, -3],
            [1, 4,  3]]), Matrix([
            [-2, 4],
            [ 0, 1]])))
    >>> S1.doit()
    StateSpace(Matrix([
    [ 4,  1,  0,  0, 0],
    [ 2, -3,  0,  0, 0],
    [ 2,  0, -3,  4, 2],
    [-6,  9, -1, -3, 0],
    [-4,  9,  2,  5, 3]]), Matrix([
    [  5,  2],
    [ -3, -3],
    [  7, -2],
    [-12, -3],
    [ -5, -5]]), Matrix([
    [-4, 12, 4, 2, -3],
    [ 0,  1, 1, 4,  3]]), Matrix([
    [-2, -8],
    [ 1, -1]]))

    Notes
    =====

    All the transfer function matrices should use the same complex variable ``var`` of the Laplace transform.

    ``MIMOSeries(A, B)`` is not equivalent to ``A*B``. It is always in the reverse order, that is ``B*A``.

    See Also
    ========

    Series, MIMOParallel

    """
    def __new__(cls, *args, evaluate=False):

        if args and any(isinstance(arg, StateSpace) or (hasattr(arg, 'is_StateSpace_object')
                                            and arg.is_StateSpace_object) for arg in args):
            # Check compatibility
            for i in range(1, len(args)):
                if args[i].num_inputs != args[i - 1].num_outputs:
                    raise ValueError(filldedent("""Systems with incompatible inputs and outputs
                        cannot be connected in MIMOSeries."""))
            obj = super().__new__(cls, *args)
            cls._is_series_StateSpace = True
        else:
            cls._check_args(args)
            cls._is_series_StateSpace = False

            if _mat_mul_compatible(*args):
                obj = super().__new__(cls, *args)

            else:
                raise ValueError(filldedent("""
                    Number of input signals do not match the number
                    of output signals of adjacent systems for some args."""))

        return obj.doit() if evaluate else obj

    @property
    def var(self):
        """
        Returns the complex variable used by all the transfer functions.

        Examples
        ========

        >>> from sympy.abc import p
        >>> from sympy.physics.control.lti import TransferFunction, MIMOSeries, TransferFunctionMatrix
        >>> G1 = TransferFunction(p**2 + 2*p + 4, p - 6, p)
        >>> G2 = TransferFunction(p, 4 - p, p)
        >>> G3 = TransferFunction(0, p**4 - 1, p)
        >>> tfm_1 = TransferFunctionMatrix([[G1, G2, G3]])
        >>> tfm_2 = TransferFunctionMatrix([[G1], [G2], [G3]])
        >>> MIMOSeries(tfm_2, tfm_1).var
        p

        """
        return self.args[0].var

    @property
    def num_inputs(self):
        """Returns the number of input signals of the series system."""
        return self.args[0].num_inputs

    @property
    def num_outputs(self):
        """Returns the number of output signals of the series system."""
        return self.args[-1].num_outputs

    @property
    def shape(self):
        """Returns the shape of the equivalent MIMO system."""
        return self.num_outputs, self.num_inputs

    @property
    def is_StateSpace_object(self):
        return self._is_series_StateSpace

    def doit(self, cancel=False, **kwargs):
        """
        Returns the resultant obtained after evaluating the MIMO systems arranged
        in a series configuration. For TransferFunction systems it returns a TransferFunctionMatrix
        and for StateSpace systems it returns the resultant StateSpace system.

        Examples
        ========

        >>> from sympy.abc import s, p, a, b
        >>> from sympy.physics.control.lti import TransferFunction, MIMOSeries, TransferFunctionMatrix
        >>> tf1 = TransferFunction(a*p**2 + b*s, s - p, s)
        >>> tf2 = TransferFunction(s**3 - 2, s**4 + 5*s + 6, s)
        >>> tfm1 = TransferFunctionMatrix([[tf1, tf2], [tf2, tf2]])
        >>> tfm2 = TransferFunctionMatrix([[tf2, tf1], [tf1, tf1]])
        >>> MIMOSeries(tfm2, tfm1).doit()
        TransferFunctionMatrix(((TransferFunction(2*(-p + s)*(s**3 - 2)*(a*p**2 + b*s)*(s**4 + 5*s + 6), (-p + s)**2*(s**4 + 5*s + 6)**2, s), TransferFunction((-p + s)**2*(s**3 - 2)*(a*p**2 + b*s) + (-p + s)*(a*p**2 + b*s)**2*(s**4 + 5*s + 6), (-p + s)**3*(s**4 + 5*s + 6), s)), (TransferFunction((-p + s)*(s**3 - 2)**2*(s**4 + 5*s + 6) + (s**3 - 2)*(a*p**2 + b*s)*(s**4 + 5*s + 6)**2, (-p + s)*(s**4 + 5*s + 6)**3, s), TransferFunction(2*(s**3 - 2)*(a*p**2 + b*s), (-p + s)*(s**4 + 5*s + 6), s))))

        """
        if self._is_series_StateSpace:
            # Return the equivalent StateSpace model
            res = self.args[0]
            if not isinstance(res, StateSpace):
                res = res.doit().rewrite(StateSpace)
            for arg in self.args[1:]:
                if not isinstance(arg, StateSpace):
                    arg = arg.doit().rewrite(StateSpace)
                else:
                    arg = arg.doit()
                res = arg * res
            return res

        _arg = (arg.doit()._expr_mat for arg in reversed(self.args))

        if cancel:
            res = MatMul(*_arg, evaluate=True)
            return TransferFunctionMatrix.from_Matrix(res, self.var)

        _dummy_args, _dummy_dict = _dummify_args(_arg, self.var)
        res = MatMul(*_dummy_args, evaluate=True)
        temp_tfm = TransferFunctionMatrix.from_Matrix(res, self.var)
        return temp_tfm.subs(_dummy_dict)

    def _eval_rewrite_as_TransferFunctionMatrix(self, *args, **kwargs):
        if self._is_series_StateSpace:
            return self.doit().rewrite(TransferFunction)
        return self.doit()

    @_check_other_MIMO
    def __add__(self, other):

        if isinstance(other, MIMOParallel):
            arg_list = list(other.args)
            return MIMOParallel(self, *arg_list)

        return MIMOParallel(self, other)

    __radd__ = __add__

    @_check_other_MIMO
    def __sub__(self, other):
        return self + (-other)

    def __rsub__(self, other):
        return -self + other

    @_check_other_MIMO
    def __mul__(self, other):

        if isinstance(other, MIMOSeries):
            self_arg_list = list(self.args)
            other_arg_list = list(other.args)
            return MIMOSeries(*other_arg_list, *self_arg_list)  # A*B = MIMOSeries(B, A)

        arg_list = list(self.args)
        return MIMOSeries(other, *arg_list)

    def __neg__(self):
        arg_list = list(self.args)
        arg_list[0] = -arg_list[0]
        return MIMOSeries(*arg_list)


class Parallel(SISOLinearTimeInvariant):
    r"""
    A class for representing a parallel configuration of SISO systems.

    Parameters
    ==========

    args : SISOLinearTimeInvariant
        SISO systems in a parallel arrangement.
    evaluate : Boolean, Keyword
        When passed ``True``, returns the equivalent
        ``Parallel(*args).doit()``. Set to ``False`` by default.

    Raises
    ======

    ValueError
        When no argument is passed.

        ``var`` attribute is not same for every system.
    TypeError
        Any of the passed ``*args`` has unsupported type

        A combination of SISO and MIMO systems is
        passed. There should be homogeneity in the
        type of systems passed.

    Examples
    ========

    >>> from sympy import Matrix
    >>> from sympy.abc import s, p, a, b
    >>> from sympy.physics.control.lti import TransferFunction, Parallel, Series, StateSpace
    >>> tf1 = TransferFunction(a*p**2 + b*s, s - p, s)
    >>> tf2 = TransferFunction(s**3 - 2, s**4 + 5*s + 6, s)
    >>> tf3 = TransferFunction(p**2, p + s, s)
    >>> P1 = Parallel(tf1, tf2)
    >>> P1
    Parallel(TransferFunction(a*p**2 + b*s, -p + s, s), TransferFunction(s**3 - 2, s**4 + 5*s + 6, s))
    >>> P1.var
    s
    >>> P2 = Parallel(tf2, Series(tf3, -tf1))
    >>> P2
    Parallel(TransferFunction(s**3 - 2, s**4 + 5*s + 6, s), Series(TransferFunction(p**2, p + s, s), TransferFunction(-a*p**2 - b*s, -p + s, s)))
    >>> P2.var
    s
    >>> P3 = Parallel(Series(tf1, tf2), Series(tf2, tf3))
    >>> P3
    Parallel(Series(TransferFunction(a*p**2 + b*s, -p + s, s), TransferFunction(s**3 - 2, s**4 + 5*s + 6, s)), Series(TransferFunction(s**3 - 2, s**4 + 5*s + 6, s), TransferFunction(p**2, p + s, s)))
    >>> P3.var
    s

    You can get the resultant transfer function by using ``.doit()`` method:

    >>> Parallel(tf1, tf2, -tf3).doit()
    TransferFunction(-p**2*(-p + s)*(s**4 + 5*s + 6) + (-p + s)*(p + s)*(s**3 - 2) + (p + s)*(a*p**2 + b*s)*(s**4 + 5*s + 6), (-p + s)*(p + s)*(s**4 + 5*s + 6), s)
    >>> Parallel(tf2, Series(tf1, -tf3)).doit()
    TransferFunction(-p**2*(a*p**2 + b*s)*(s**4 + 5*s + 6) + (-p + s)*(p + s)*(s**3 - 2), (-p + s)*(p + s)*(s**4 + 5*s + 6), s)

    Parallel can be used to connect SISO ``StateSpace`` systems together.

    >>> A1 = Matrix([[-1]])
    >>> B1 = Matrix([[1]])
    >>> C1 = Matrix([[-1]])
    >>> D1 = Matrix([1])
    >>> A2 = Matrix([[0]])
    >>> B2 = Matrix([[1]])
    >>> C2 = Matrix([[1]])
    >>> D2 = Matrix([[0]])
    >>> ss1 = StateSpace(A1, B1, C1, D1)
    >>> ss2 = StateSpace(A2, B2, C2, D2)
    >>> P4 = Parallel(ss1, ss2)
    >>> P4
    Parallel(StateSpace(Matrix([[-1]]), Matrix([[1]]), Matrix([[-1]]), Matrix([[1]])), StateSpace(Matrix([[0]]), Matrix([[1]]), Matrix([[1]]), Matrix([[0]])))

    ``doit()`` can be used to find ``StateSpace`` equivalent for the system containing ``StateSpace`` objects.

    >>> P4.doit()
    StateSpace(Matrix([
    [-1, 0],
    [ 0, 0]]), Matrix([
    [1],
    [1]]), Matrix([[-1, 1]]), Matrix([[1]]))
    >>> P4.rewrite(TransferFunction)
    TransferFunction(s*(s + 1) + 1, s*(s + 1), s)

    Notes
    =====

    All the transfer functions should use the same complex variable
    ``var`` of the Laplace transform.

    See Also
    ========

    Series, TransferFunction, Feedback

    """

    def __new__(cls, *args, evaluate=False):

        args = _flatten_args(args, Parallel)
        # For StateSpace parallel connection
        if args and any(isinstance(arg, StateSpace) or (hasattr(arg, 'is_StateSpace_object')
                                                        and arg.is_StateSpace_object) for arg in args):
            # Check for SISO
            if all(arg.is_SISO for arg in args):
                cls._is_parallel_StateSpace = True
            else:
                raise ValueError("To use Parallel connection for MIMO systems use MIMOParallel instead.")
        else:
            cls._is_parallel_StateSpace = False
            cls._check_args(args)
        obj = super().__new__(cls, *args)

        return obj.doit() if evaluate else obj

    @property
    def var(self):
        """
        Returns the complex variable used by all the transfer functions.

        Examples
        ========

        >>> from sympy.abc import p
        >>> from sympy.physics.control.lti import TransferFunction, Parallel, Series
        >>> G1 = TransferFunction(p**2 + 2*p + 4, p - 6, p)
        >>> G2 = TransferFunction(p, 4 - p, p)
        >>> G3 = TransferFunction(0, p**4 - 1, p)
        >>> Parallel(G1, G2).var
        p
        >>> Parallel(-G3, Series(G1, G2)).var
        p

        """
        return self.args[0].var

    def doit(self, **hints):
        """
        Returns the resultant transfer function or state space obtained by
        parallel connection of transfer functions or state space objects.

        Examples
        ========

        >>> from sympy.abc import s, p, a, b
        >>> from sympy.physics.control.lti import TransferFunction, Parallel
        >>> tf1 = TransferFunction(a*p**2 + b*s, s - p, s)
        >>> tf2 = TransferFunction(s**3 - 2, s**4 + 5*s + 6, s)
        >>> Parallel(tf2, tf1).doit()
        TransferFunction((-p + s)*(s**3 - 2) + (a*p**2 + b*s)*(s**4 + 5*s + 6), (-p + s)*(s**4 + 5*s + 6), s)
        >>> Parallel(-tf1, -tf2).doit()
        TransferFunction((2 - s**3)*(-p + s) + (-a*p**2 - b*s)*(s**4 + 5*s + 6), (-p + s)*(s**4 + 5*s + 6), s)

        """
        if self._is_parallel_StateSpace:
            # Return the equivalent StateSpace model
            res = self.args[0].doit()
            if not isinstance(res, StateSpace):
                res = res.rewrite(StateSpace)
            for arg in self.args[1:]:
                if not isinstance(arg, StateSpace):
                    arg = arg.doit().rewrite(StateSpace)
                res += arg
            return res

        _arg = (arg.doit().to_expr() for arg in self.args)
        res = Add(*_arg).as_numer_denom()
        return TransferFunction(*res, self.var)

    def _eval_rewrite_as_TransferFunction(self, *args, **kwargs):
        if self._is_parallel_StateSpace:
            return self.doit().rewrite(TransferFunction)[0][0]
        return self.doit()

    @_check_other_SISO
    def __add__(self, other):

        self_arg_list = list(self.args)
        return Parallel(*self_arg_list, other)

    __radd__ = __add__

    @_check_other_SISO
    def __sub__(self, other):
        return self + (-other)

    def __rsub__(self, other):
        return -self + other

    @_check_other_SISO
    def __mul__(self, other):

        if isinstance(other, Series):
            arg_list = list(other.args)
            return Series(self, *arg_list)

        return Series(self, other)

    def __neg__(self):
        return Series(TransferFunction(-1, 1, self.var), self)

    def to_expr(self):
        """Returns the equivalent ``Expr`` object."""
        return Add(*(arg.to_expr() for arg in self.args), evaluate=False)

    @property
    def is_proper(self):
        """
        Returns True if degree of the numerator polynomial of the resultant transfer
        function is less than or equal to degree of the denominator polynomial of
        the same, else False.

        Examples
        ========

        >>> from sympy.abc import s, p, a, b
        >>> from sympy.physics.control.lti import TransferFunction, Parallel
        >>> tf1 = TransferFunction(b*s**2 + p**2 - a*p + s, b - p**2, s)
        >>> tf2 = TransferFunction(p**2 - 4*p, p**3 + 3*s + 2, s)
        >>> tf3 = TransferFunction(s, s**2 + s + 1, s)
        >>> P1 = Parallel(-tf2, tf1)
        >>> P1.is_proper
        False
        >>> P2 = Parallel(tf2, tf3)
        >>> P2.is_proper
        True

        """
        return self.doit().is_proper

    @property
    def is_strictly_proper(self):
        """
        Returns True if degree of the numerator polynomial of the resultant transfer
        function is strictly less than degree of the denominator polynomial of
        the same, else False.

        Examples
        ========

        >>> from sympy.abc import s, p, a, b
        >>> from sympy.physics.control.lti import TransferFunction, Parallel
        >>> tf1 = TransferFunction(a*p**2 + b*s, s - p, s)
        >>> tf2 = TransferFunction(s**3 - 2, s**4 + 5*s + 6, s)
        >>> tf3 = TransferFunction(s, s**2 + s + 1, s)
        >>> P1 = Parallel(tf1, tf2)
        >>> P1.is_strictly_proper
        False
        >>> P2 = Parallel(tf2, tf3)
        >>> P2.is_strictly_proper
        True

        """
        return self.doit().is_strictly_proper

    @property
    def is_biproper(self):
        """
        Returns True if degree of the numerator polynomial of the resultant transfer
        function is equal to degree of the denominator polynomial of
        the same, else False.

        Examples
        ========

        >>> from sympy.abc import s, p, a, b
        >>> from sympy.physics.control.lti import TransferFunction, Parallel
        >>> tf1 = TransferFunction(a*p**2 + b*s, s - p, s)
        >>> tf2 = TransferFunction(p**2, p + s, s)
        >>> tf3 = TransferFunction(s, s**2 + s + 1, s)
        >>> P1 = Parallel(tf1, -tf2)
        >>> P1.is_biproper
        True
        >>> P2 = Parallel(tf2, tf3)
        >>> P2.is_biproper
        False

        """
        return self.doit().is_biproper

    @property
    def is_StateSpace_object(self):
        return self._is_parallel_StateSpace


class MIMOParallel(MIMOLinearTimeInvariant):
    r"""
    A class for representing a parallel configuration of MIMO systems.

    Parameters
    ==========

    args : MIMOLinearTimeInvariant
        MIMO Systems in a parallel arrangement.
    evaluate : Boolean, Keyword
        When passed ``True``, returns the equivalent
        ``MIMOParallel(*args).doit()``. Set to ``False`` by default.

    Raises
    ======

    ValueError
        When no argument is passed.

        ``var`` attribute is not same for every system.

        All MIMO systems passed do not have same shape.
    TypeError
        Any of the passed ``*args`` has unsupported type

        A combination of SISO and MIMO systems is
        passed. There should be homogeneity in the
        type of systems passed, MIMO in this case.

    Examples
    ========

    >>> from sympy.abc import s
    >>> from sympy.physics.control.lti import TransferFunctionMatrix, MIMOParallel, StateSpace
    >>> from sympy import Matrix, pprint
    >>> expr_1 = 1/s
    >>> expr_2 = s/(s**2-1)
    >>> expr_3 = (2 + s)/(s**2 - 1)
    >>> expr_4 = 5
    >>> tfm_a = TransferFunctionMatrix.from_Matrix(Matrix([[expr_1, expr_2], [expr_3, expr_4]]), s)
    >>> tfm_b = TransferFunctionMatrix.from_Matrix(Matrix([[expr_2, expr_1], [expr_4, expr_3]]), s)
    >>> tfm_c = TransferFunctionMatrix.from_Matrix(Matrix([[expr_3, expr_4], [expr_1, expr_2]]), s)
    >>> MIMOParallel(tfm_a, tfm_b, tfm_c)
    MIMOParallel(TransferFunctionMatrix(((TransferFunction(1, s, s), TransferFunction(s, s**2 - 1, s)), (TransferFunction(s + 2, s**2 - 1, s), TransferFunction(5, 1, s)))), TransferFunctionMatrix(((TransferFunction(s, s**2 - 1, s), TransferFunction(1, s, s)), (TransferFunction(5, 1, s), TransferFunction(s + 2, s**2 - 1, s)))), TransferFunctionMatrix(((TransferFunction(s + 2, s**2 - 1, s), TransferFunction(5, 1, s)), (TransferFunction(1, s, s), TransferFunction(s, s**2 - 1, s)))))
    >>> pprint(_, use_unicode=False)  #  For Better Visualization
    [  1       s   ]      [  s       1   ]      [s + 2     5   ]
    [  -     ------]      [------    -   ]      [------    -   ]
    [  s      2    ]      [ 2        s   ]      [ 2        1   ]
    [        s  - 1]      [s  - 1        ]      [s  - 1        ]
    [              ]    + [              ]    + [              ]
    [s + 2     5   ]      [  5     s + 2 ]      [  1       s   ]
    [------    -   ]      [  -     ------]      [  -     ------]
    [ 2        1   ]      [  1      2    ]      [  s      2    ]
    [s  - 1        ]{t}   [        s  - 1]{t}   [        s  - 1]{t}
    >>> MIMOParallel(tfm_a, tfm_b, tfm_c).doit()
    TransferFunctionMatrix(((TransferFunction(s**2 + s*(2*s + 2) - 1, s*(s**2 - 1), s), TransferFunction(2*s**2 + 5*s*(s**2 - 1) - 1, s*(s**2 - 1), s)), (TransferFunction(s**2 + s*(s + 2) + 5*s*(s**2 - 1) - 1, s*(s**2 - 1), s), TransferFunction(5*s**2 + 2*s - 3, s**2 - 1, s))))
    >>> pprint(_, use_unicode=False)
    [       2                              2       / 2    \    ]
    [      s  + s*(2*s + 2) - 1         2*s  + 5*s*\s  - 1/ - 1]
    [      --------------------         -----------------------]
    [             / 2    \                       / 2    \      ]
    [           s*\s  - 1/                     s*\s  - 1/      ]
    [                                                          ]
    [ 2                   / 2    \             2               ]
    [s  + s*(s + 2) + 5*s*\s  - 1/ - 1      5*s  + 2*s - 3     ]
    [---------------------------------      --------------     ]
    [              / 2    \                      2             ]
    [            s*\s  - 1/                     s  - 1         ]{t}

    ``MIMOParallel`` can also be used to connect MIMO ``StateSpace`` systems.

    >>> A1 = Matrix([[4, 1], [2, -3]])
    >>> B1 = Matrix([[5, 2], [-3, -3]])
    >>> C1 = Matrix([[2, -4], [0, 1]])
    >>> D1 = Matrix([[3, 2], [1, -1]])
    >>> A2 = Matrix([[-3, 4, 2], [-1, -3, 0], [2, 5, 3]])
    >>> B2 = Matrix([[1, 4], [-3, -3], [-2, 1]])
    >>> C2 = Matrix([[4, 2, -3], [1, 4, 3]])
    >>> D2 = Matrix([[-2, 4], [0, 1]])
    >>> ss1 = StateSpace(A1, B1, C1, D1)
    >>> ss2 = StateSpace(A2, B2, C2, D2)
    >>> p1 = MIMOParallel(ss1, ss2)
    >>> p1
    MIMOParallel(StateSpace(Matrix([
    [4,  1],
    [2, -3]]), Matrix([
    [ 5,  2],
    [-3, -3]]), Matrix([
    [2, -4],
    [0,  1]]), Matrix([
    [3,  2],
    [1, -1]])), StateSpace(Matrix([
    [-3,  4, 2],
    [-1, -3, 0],
    [ 2,  5, 3]]), Matrix([
    [ 1,  4],
    [-3, -3],
    [-2,  1]]), Matrix([
    [4, 2, -3],
    [1, 4,  3]]), Matrix([
    [-2, 4],
    [ 0, 1]])))

    ``doit()`` can be used to find ``StateSpace`` equivalent for the system containing ``StateSpace`` objects.

    >>> p1.doit()
    StateSpace(Matrix([
    [4,  1,  0,  0, 0],
    [2, -3,  0,  0, 0],
    [0,  0, -3,  4, 2],
    [0,  0, -1, -3, 0],
    [0,  0,  2,  5, 3]]), Matrix([
    [ 5,  2],
    [-3, -3],
    [ 1,  4],
    [-3, -3],
    [-2,  1]]), Matrix([
    [2, -4, 4, 2, -3],
    [0,  1, 1, 4,  3]]), Matrix([
    [1, 6],
    [1, 0]]))

    Notes
    =====

    All the transfer function matrices should use the same complex variable
    ``var`` of the Laplace transform.

    See Also
    ========

    Parallel, MIMOSeries

    """

    def __new__(cls, *args, evaluate=False):

        args = _flatten_args(args, MIMOParallel)

        # For StateSpace Parallel connection
        if args and any(isinstance(arg, StateSpace) or (hasattr(arg, 'is_StateSpace_object')
                                    and arg.is_StateSpace_object) for arg in args):
            if any(arg.num_inputs != args[0].num_inputs or arg.num_outputs != args[0].num_outputs
                   for arg in args[1:]):
                raise ShapeError("Systems with incompatible inputs and outputs cannot be "
                                 "connected in MIMOParallel.")
            cls._is_parallel_StateSpace = True
        else:
            cls._check_args(args)
            if any(arg.shape != args[0].shape for arg in args):
                raise TypeError("Shape of all the args is not equal.")
            cls._is_parallel_StateSpace = False
        obj = super().__new__(cls, *args)

        return obj.doit() if evaluate else obj

    @property
    def var(self):
        """
        Returns the complex variable used by all the systems.

        Examples
        ========

        >>> from sympy.abc import p
        >>> from sympy.physics.control.lti import TransferFunction, TransferFunctionMatrix, MIMOParallel
        >>> G1 = TransferFunction(p**2 + 2*p + 4, p - 6, p)
        >>> G2 = TransferFunction(p, 4 - p, p)
        >>> G3 = TransferFunction(0, p**4 - 1, p)
        >>> G4 = TransferFunction(p**2, p**2 - 1, p)
        >>> tfm_a = TransferFunctionMatrix([[G1, G2], [G3, G4]])
        >>> tfm_b = TransferFunctionMatrix([[G2, G1], [G4, G3]])
        >>> MIMOParallel(tfm_a, tfm_b).var
        p

        """
        return self.args[0].var

    @property
    def num_inputs(self):
        """Returns the number of input signals of the parallel system."""
        return self.args[0].num_inputs

    @property
    def num_outputs(self):
        """Returns the number of output signals of the parallel system."""
        return self.args[0].num_outputs

    @property
    def shape(self):
        """Returns the shape of the equivalent MIMO system."""
        return self.num_outputs, self.num_inputs

    @property
    def is_StateSpace_object(self):
        return self._is_parallel_StateSpace

    def doit(self, **hints):
        """
        Returns the resultant transfer function matrix or StateSpace obtained after evaluating
        the MIMO systems arranged in a parallel configuration.

        Examples
        ========

        >>> from sympy.abc import s, p, a, b
        >>> from sympy.physics.control.lti import TransferFunction, MIMOParallel, TransferFunctionMatrix
        >>> tf1 = TransferFunction(a*p**2 + b*s, s - p, s)
        >>> tf2 = TransferFunction(s**3 - 2, s**4 + 5*s + 6, s)
        >>> tfm_1 = TransferFunctionMatrix([[tf1, tf2], [tf2, tf1]])
        >>> tfm_2 = TransferFunctionMatrix([[tf2, tf1], [tf1, tf2]])
        >>> MIMOParallel(tfm_1, tfm_2).doit()
        TransferFunctionMatrix(((TransferFunction((-p + s)*(s**3 - 2) + (a*p**2 + b*s)*(s**4 + 5*s + 6), (-p + s)*(s**4 + 5*s + 6), s), TransferFunction((-p + s)*(s**3 - 2) + (a*p**2 + b*s)*(s**4 + 5*s + 6), (-p + s)*(s**4 + 5*s + 6), s)), (TransferFunction((-p + s)*(s**3 - 2) + (a*p**2 + b*s)*(s**4 + 5*s + 6), (-p + s)*(s**4 + 5*s + 6), s), TransferFunction((-p + s)*(s**3 - 2) + (a*p**2 + b*s)*(s**4 + 5*s + 6), (-p + s)*(s**4 + 5*s + 6), s))))

        """
        if self._is_parallel_StateSpace:
            # Return the equivalent StateSpace model.
            res = self.args[0]
            if not isinstance(res, StateSpace):
                res = res.doit().rewrite(StateSpace)
            for arg in self.args[1:]:
                if not isinstance(arg, StateSpace):
                    arg = arg.doit().rewrite(StateSpace)
                else:
                    arg = arg.doit()
                res += arg
            return res
        _arg = (arg.doit()._expr_mat for arg in self.args)
        res = MatAdd(*_arg, evaluate=True)
        return TransferFunctionMatrix.from_Matrix(res, self.var)

    def _eval_rewrite_as_TransferFunctionMatrix(self, *args, **kwargs):
        if self._is_parallel_StateSpace:
            return self.doit().rewrite(TransferFunction)
        return self.doit()

    @_check_other_MIMO
    def __add__(self, other):

        self_arg_list = list(self.args)
        return MIMOParallel(*self_arg_list, other)

    __radd__ = __add__

    @_check_other_MIMO
    def __sub__(self, other):
        return self + (-other)

    def __rsub__(self, other):
        return -self + other

    @_check_other_MIMO
    def __mul__(self, other):

        if isinstance(other, MIMOSeries):
            arg_list = list(other.args)
            return MIMOSeries(*arg_list, self)

        return MIMOSeries(other, self)

    def __neg__(self):
        arg_list = [-arg for arg in list(self.args)]
        return MIMOParallel(*arg_list)


class Feedback(TransferFunction):
    r"""
    A class for representing closed-loop feedback interconnection between two
    SISO input/output systems.

    The first argument, ``sys1``, is the feedforward part of the closed-loop
    system or in simple words, the dynamical model representing the process
    to be controlled. The second argument, ``sys2``, is the feedback system
    and controls the fed back signal to ``sys1``. Both ``sys1`` and ``sys2``
    can either be ``Series`` or ``TransferFunction`` objects.

    Parameters
    ==========

    sys1 : Series, TransferFunction
        The feedforward path system.
    sys2 : Series, TransferFunction, optional
        The feedback path system (often a feedback controller).
        It is the model sitting on the feedback path.

        If not specified explicitly, the sys2 is
        assumed to be unit (1.0) transfer function.
    sign : int, optional
        The sign of feedback. Can either be ``1``
        (for positive feedback) or ``-1`` (for negative feedback).
        Default value is `-1`.

    Raises
    ======

    ValueError
        When ``sys1`` and ``sys2`` are not using the
        same complex variable of the Laplace transform.

        When a combination of ``sys1`` and ``sys2`` yields
        zero denominator.

    TypeError
        When either ``sys1`` or ``sys2`` is not a ``Series`` or a
        ``TransferFunction`` object.

    Examples
    ========

    >>> from sympy.abc import s
    >>> from sympy.physics.control.lti import TransferFunction, Feedback
    >>> plant = TransferFunction(3*s**2 + 7*s - 3, s**2 - 4*s + 2, s)
    >>> controller = TransferFunction(5*s - 10, s + 7, s)
    >>> F1 = Feedback(plant, controller)
    >>> F1
    Feedback(TransferFunction(3*s**2 + 7*s - 3, s**2 - 4*s + 2, s), TransferFunction(5*s - 10, s + 7, s), -1)
    >>> F1.var
    s
    >>> F1.args
    (TransferFunction(3*s**2 + 7*s - 3, s**2 - 4*s + 2, s), TransferFunction(5*s - 10, s + 7, s), -1)

    You can get the feedforward and feedback path systems by using ``.sys1`` and ``.sys2`` respectively.

    >>> F1.sys1
    TransferFunction(3*s**2 + 7*s - 3, s**2 - 4*s + 2, s)
    >>> F1.sys2
    TransferFunction(5*s - 10, s + 7, s)

    You can get the resultant closed loop transfer function obtained by negative feedback
    interconnection using ``.doit()`` method.

    >>> F1.doit()
    TransferFunction((s + 7)*(s**2 - 4*s + 2)*(3*s**2 + 7*s - 3), ((s + 7)*(s**2 - 4*s + 2) + (5*s - 10)*(3*s**2 + 7*s - 3))*(s**2 - 4*s + 2), s)
    >>> G = TransferFunction(2*s**2 + 5*s + 1, s**2 + 2*s + 3, s)
    >>> C = TransferFunction(5*s + 10, s + 10, s)
    >>> F2 = Feedback(G*C, TransferFunction(1, 1, s))
    >>> F2.doit()
    TransferFunction((s + 10)*(5*s + 10)*(s**2 + 2*s + 3)*(2*s**2 + 5*s + 1), (s + 10)*((s + 10)*(s**2 + 2*s + 3) + (5*s + 10)*(2*s**2 + 5*s + 1))*(s**2 + 2*s + 3), s)

    To negate a ``Feedback`` object, the ``-`` operator can be prepended:

    >>> -F1
    Feedback(TransferFunction(-3*s**2 - 7*s + 3, s**2 - 4*s + 2, s), TransferFunction(10 - 5*s, s + 7, s), -1)
    >>> -F2
    Feedback(Series(TransferFunction(-1, 1, s), TransferFunction(2*s**2 + 5*s + 1, s**2 + 2*s + 3, s), TransferFunction(5*s + 10, s + 10, s)), TransferFunction(-1, 1, s), -1)

    See Also
    ========

    MIMOFeedback, Series, Parallel

    """
    def __new__(cls, sys1, sys2=None, sign=-1):
        if not sys2:
            sys2 = TransferFunction(1, 1, sys1.var)

        if not (isinstance(sys1, (TransferFunction, Series, Feedback))
            and isinstance(sys2, (TransferFunction, Series, Feedback))):
            raise TypeError("Unsupported type for `sys1` or `sys2` of Feedback.")

        if sign not in [-1, 1]:
            raise ValueError(filldedent("""
                Unsupported type for feedback. `sign` arg should
                either be 1 (positive feedback loop) or -1
                (negative feedback loop)."""))

        if Mul(sys1.to_expr(), sys2.to_expr()).simplify() == sign:
            raise ValueError("The equivalent system will have zero denominator.")

        if sys1.var != sys2.var:
            raise ValueError(filldedent("""
                Both `sys1` and `sys2` should be using the
                same complex variable."""))

        return super(TransferFunction, cls).__new__(cls, sys1, sys2, _sympify(sign))

    @property
    def sys1(self):
        """
        Returns the feedforward system of the feedback interconnection.

        Examples
        ========

        >>> from sympy.abc import s, p
        >>> from sympy.physics.control.lti import TransferFunction, Feedback
        >>> plant = TransferFunction(3*s**2 + 7*s - 3, s**2 - 4*s + 2, s)
        >>> controller = TransferFunction(5*s - 10, s + 7, s)
        >>> F1 = Feedback(plant, controller)
        >>> F1.sys1
        TransferFunction(3*s**2 + 7*s - 3, s**2 - 4*s + 2, s)
        >>> G = TransferFunction(2*s**2 + 5*s + 1, p**2 + 2*p + 3, p)
        >>> C = TransferFunction(5*p + 10, p + 10, p)
        >>> P = TransferFunction(1 - s, p + 2, p)
        >>> F2 = Feedback(TransferFunction(1, 1, p), G*C*P)
        >>> F2.sys1
        TransferFunction(1, 1, p)

        """
        return self.args[0]

    @property
    def sys2(self):
        """
        Returns the feedback controller of the feedback interconnection.

        Examples
        ========

        >>> from sympy.abc import s, p
        >>> from sympy.physics.control.lti import TransferFunction, Feedback
        >>> plant = TransferFunction(3*s**2 + 7*s - 3, s**2 - 4*s + 2, s)
        >>> controller = TransferFunction(5*s - 10, s + 7, s)
        >>> F1 = Feedback(plant, controller)
        >>> F1.sys2
        TransferFunction(5*s - 10, s + 7, s)
        >>> G = TransferFunction(2*s**2 + 5*s + 1, p**2 + 2*p + 3, p)
        >>> C = TransferFunction(5*p + 10, p + 10, p)
        >>> P = TransferFunction(1 - s, p + 2, p)
        >>> F2 = Feedback(TransferFunction(1, 1, p), G*C*P)
        >>> F2.sys2
        Series(TransferFunction(2*s**2 + 5*s + 1, p**2 + 2*p + 3, p), TransferFunction(5*p + 10, p + 10, p), TransferFunction(1 - s, p + 2, p))

        """
        return self.args[1]

    @property
    def var(self):
        """
        Returns the complex variable of the Laplace transform used by all
        the transfer functions involved in the feedback interconnection.

        Examples
        ========

        >>> from sympy.abc import s, p
        >>> from sympy.physics.control.lti import TransferFunction, Feedback
        >>> plant = TransferFunction(3*s**2 + 7*s - 3, s**2 - 4*s + 2, s)
        >>> controller = TransferFunction(5*s - 10, s + 7, s)
        >>> F1 = Feedback(plant, controller)
        >>> F1.var
        s
        >>> G = TransferFunction(2*s**2 + 5*s + 1, p**2 + 2*p + 3, p)
        >>> C = TransferFunction(5*p + 10, p + 10, p)
        >>> P = TransferFunction(1 - s, p + 2, p)
        >>> F2 = Feedback(TransferFunction(1, 1, p), G*C*P)
        >>> F2.var
        p

        """
        return self.sys1.var

    @property
    def sign(self):
        """
        Returns the type of MIMO Feedback model. ``1``
        for Positive and ``-1`` for Negative.
        """
        return self.args[2]

    @property
    def num(self):
        """
        Returns the numerator of the closed loop feedback system.
        """
        return self.sys1

    @property
    def den(self):
        """
        Returns the denominator of the closed loop feedback model.
        """
        unit = TransferFunction(1, 1, self.var)
        arg_list = list(self.sys1.args) if isinstance(self.sys1, Series) else [self.sys1]
        if self.sign == 1:
            return Parallel(unit, -Series(self.sys2, *arg_list))
        return Parallel(unit, Series(self.sys2, *arg_list))

    @property
    def sensitivity(self):
        """
        Returns the sensitivity function of the feedback loop.

        Sensitivity of a Feedback system is the ratio
        of change in the open loop gain to the change in
        the closed loop gain.

        .. note::
            This method would not return the complementary
            sensitivity function.

        Examples
        ========

        >>> from sympy.abc import p
        >>> from sympy.physics.control.lti import TransferFunction, Feedback
        >>> C = TransferFunction(5*p + 10, p + 10, p)
        >>> P = TransferFunction(1 - p, p + 2, p)
        >>> F_1 = Feedback(P, C)
        >>> F_1.sensitivity
        1/((1 - p)*(5*p + 10)/((p + 2)*(p + 10)) + 1)

        """

        return 1/(1 - self.sign*self.sys1.to_expr()*self.sys2.to_expr())

    def doit(self, cancel=False, expand=False, **hints):
        """
        Returns the resultant transfer function obtained by the
        feedback interconnection.

        Examples
        ========

        >>> from sympy.abc import s
        >>> from sympy.physics.control.lti import TransferFunction, Feedback
        >>> plant = TransferFunction(3*s**2 + 7*s - 3, s**2 - 4*s + 2, s)
        >>> controller = TransferFunction(5*s - 10, s + 7, s)
        >>> F1 = Feedback(plant, controller)
        >>> F1.doit()
        TransferFunction((s + 7)*(s**2 - 4*s + 2)*(3*s**2 + 7*s - 3), ((s + 7)*(s**2 - 4*s + 2) + (5*s - 10)*(3*s**2 + 7*s - 3))*(s**2 - 4*s + 2), s)
        >>> G = TransferFunction(2*s**2 + 5*s + 1, s**2 + 2*s + 3, s)
        >>> F2 = Feedback(G, TransferFunction(1, 1, s))
        >>> F2.doit()
        TransferFunction((s**2 + 2*s + 3)*(2*s**2 + 5*s + 1), (s**2 + 2*s + 3)*(3*s**2 + 7*s + 4), s)

        Use kwarg ``expand=True`` to expand the resultant transfer function.
        Use ``cancel=True`` to cancel out the common terms in numerator and
        denominator.

        >>> F2.doit(cancel=True, expand=True)
        TransferFunction(2*s**2 + 5*s + 1, 3*s**2 + 7*s + 4, s)
        >>> F2.doit(expand=True)
        TransferFunction(2*s**4 + 9*s**3 + 17*s**2 + 17*s + 3, 3*s**4 + 13*s**3 + 27*s**2 + 29*s + 12, s)

        """
        arg_list = list(self.sys1.args) if isinstance(self.sys1, Series) else [self.sys1]
        # F_n and F_d are resultant TFs of num and den of Feedback.
        F_n, unit = self.sys1.doit(), TransferFunction(1, 1, self.sys1.var)
        if self.sign == -1:
            F_d = Parallel(unit, Series(self.sys2, *arg_list)).doit()
        else:
            F_d = Parallel(unit, -Series(self.sys2, *arg_list)).doit()

        _resultant_tf = TransferFunction(F_n.num * F_d.den, F_n.den * F_d.num, F_n.var)

        if cancel:
            _resultant_tf = _resultant_tf.simplify()

        if expand:
            _resultant_tf = _resultant_tf.expand()

        return _resultant_tf

    def _eval_rewrite_as_TransferFunction(self, num, den, sign, **kwargs):
        return self.doit()

    def to_expr(self):
        """
        Converts a ``Feedback`` object to SymPy Expr.

        Examples
        ========

        >>> from sympy.abc import s, a, b
        >>> from sympy.physics.control.lti import TransferFunction, Feedback
        >>> from sympy import Expr
        >>> tf1 = TransferFunction(a+s, 1, s)
        >>> tf2 = TransferFunction(b+s, 1, s)
        >>> fd1 = Feedback(tf1, tf2)
        >>> fd1.to_expr()
        (a + s)/((a + s)*(b + s) + 1)
        >>> isinstance(_, Expr)
        True
        """

        return self.doit().to_expr()

    def __neg__(self):
        return Feedback(-self.sys1, -self.sys2, self.sign)


def _is_invertible(a, b, sign):
    """
    Checks whether a given pair of MIMO
    systems passed is invertible or not.
    """
    _mat = eye(a.num_outputs) - sign*(a.doit()._expr_mat)*(b.doit()._expr_mat)
    _det = _mat.det()

    return _det != 0


class MIMOFeedback(MIMOLinearTimeInvariant):
    r"""
    A class for representing closed-loop feedback interconnection between two
    MIMO input/output systems.

    Parameters
    ==========

    sys1 : MIMOSeries, TransferFunctionMatrix
        The MIMO system placed on the feedforward path.
    sys2 : MIMOSeries, TransferFunctionMatrix
        The system placed on the feedback path
        (often a feedback controller).
    sign : int, optional
        The sign of feedback. Can either be ``1``
        (for positive feedback) or ``-1`` (for negative feedback).
        Default value is `-1`.

    Raises
    ======

    ValueError
        When ``sys1`` and ``sys2`` are not using the
        same complex variable of the Laplace transform.

        Forward path model should have an equal number of inputs/outputs
        to the feedback path outputs/inputs.

        When product of ``sys1`` and ``sys2`` is not a square matrix.

        When the equivalent MIMO system is not invertible.

    TypeError
        When either ``sys1`` or ``sys2`` is not a ``MIMOSeries`` or a
        ``TransferFunctionMatrix`` object.

    Examples
    ========

    >>> from sympy import Matrix, pprint
    >>> from sympy.abc import s
    >>> from sympy.physics.control.lti import TransferFunctionMatrix, MIMOFeedback
    >>> plant_mat = Matrix([[1, 1/s], [0, 1]])
    >>> controller_mat = Matrix([[10, 0], [0, 10]])  # Constant Gain
    >>> plant = TransferFunctionMatrix.from_Matrix(plant_mat, s)
    >>> controller = TransferFunctionMatrix.from_Matrix(controller_mat, s)
    >>> feedback = MIMOFeedback(plant, controller)  # Negative Feedback (default)
    >>> pprint(feedback, use_unicode=False)
    /    [1  1]    [10  0 ]   \-1   [1  1]
    |    [-  -]    [--  - ]   |     [-  -]
    |    [1  s]    [1   1 ]   |     [1  s]
    |I + [    ]   *[      ]   |   * [    ]
    |    [0  1]    [0   10]   |     [0  1]
    |    [-  -]    [-   --]   |     [-  -]
    \    [1  1]{t} [1   1 ]{t}/     [1  1]{t}

    To get the equivalent system matrix, use either ``doit`` or ``rewrite`` method.

    >>> pprint(feedback.doit(), use_unicode=False)
    [1     1  ]
    [--  -----]
    [11  121*s]
    [         ]
    [0    1   ]
    [-    --  ]
    [1    11  ]{t}

    To negate the ``MIMOFeedback`` object, use ``-`` operator.

    >>> neg_feedback = -feedback
    >>> pprint(neg_feedback.doit(), use_unicode=False)
    [-1    -1  ]
    [---  -----]
    [11   121*s]
    [          ]
    [ 0    -1  ]
    [ -    --- ]
    [ 1    11  ]{t}

    See Also
    ========

    Feedback, MIMOSeries, MIMOParallel

    """
    def __new__(cls, sys1, sys2, sign=-1):
        if not (isinstance(sys1, (TransferFunctionMatrix, MIMOSeries))
            and isinstance(sys2, (TransferFunctionMatrix, MIMOSeries))):
            raise TypeError("Unsupported type for `sys1` or `sys2` of MIMO Feedback.")

        if sys1.num_inputs != sys2.num_outputs or \
            sys1.num_outputs != sys2.num_inputs:
            raise ValueError(filldedent("""
                Product of `sys1` and `sys2` must
                yield a square matrix."""))

        if sign not in (-1, 1):
            raise ValueError(filldedent("""
                Unsupported type for feedback. `sign` arg should
                either be 1 (positive feedback loop) or -1
                (negative feedback loop)."""))

        if not _is_invertible(sys1, sys2, sign):
            raise ValueError("Non-Invertible system inputted.")
        if sys1.var != sys2.var:
            raise ValueError(filldedent("""
                Both `sys1` and `sys2` should be using the
                same complex variable."""))

        return super().__new__(cls, sys1, sys2, _sympify(sign))

    @property
    def sys1(self):
        r"""
        Returns the system placed on the feedforward path of the MIMO feedback interconnection.

        Examples
        ========

        >>> from sympy import pprint
        >>> from sympy.abc import s
        >>> from sympy.physics.control.lti import TransferFunction, TransferFunctionMatrix, MIMOFeedback
        >>> tf1 = TransferFunction(s**2 + s + 1, s**2 - s + 1, s)
        >>> tf2 = TransferFunction(1, s, s)
        >>> tf3 = TransferFunction(1, 1, s)
        >>> sys1 = TransferFunctionMatrix([[tf1, tf2], [tf2, tf1]])
        >>> sys2 = TransferFunctionMatrix([[tf3, tf3], [tf3, tf2]])
        >>> F_1 = MIMOFeedback(sys1, sys2, 1)
        >>> F_1.sys1
        TransferFunctionMatrix(((TransferFunction(s**2 + s + 1, s**2 - s + 1, s), TransferFunction(1, s, s)), (TransferFunction(1, s, s), TransferFunction(s**2 + s + 1, s**2 - s + 1, s))))
        >>> pprint(_, use_unicode=False)
        [ 2                    ]
        [s  + s + 1      1     ]
        [----------      -     ]
        [ 2              s     ]
        [s  - s + 1            ]
        [                      ]
        [             2        ]
        [    1       s  + s + 1]
        [    -       ----------]
        [    s        2        ]
        [            s  - s + 1]{t}

        """
        return self.args[0]

    @property
    def sys2(self):
        r"""
        Returns the feedback controller of the MIMO feedback interconnection.

        Examples
        ========

        >>> from sympy import pprint
        >>> from sympy.abc import s
        >>> from sympy.physics.control.lti import TransferFunction, TransferFunctionMatrix, MIMOFeedback
        >>> tf1 = TransferFunction(s**2, s**3 - s + 1, s)
        >>> tf2 = TransferFunction(1, s, s)
        >>> tf3 = TransferFunction(1, 1, s)
        >>> sys1 = TransferFunctionMatrix([[tf1, tf2], [tf2, tf1]])
        >>> sys2 = TransferFunctionMatrix([[tf1, tf3], [tf3, tf2]])
        >>> F_1 = MIMOFeedback(sys1, sys2)
        >>> F_1.sys2
        TransferFunctionMatrix(((TransferFunction(s**2, s**3 - s + 1, s), TransferFunction(1, 1, s)), (TransferFunction(1, 1, s), TransferFunction(1, s, s))))
        >>> pprint(_, use_unicode=False)
        [     2       ]
        [    s       1]
        [----------  -]
        [ 3          1]
        [s  - s + 1   ]
        [             ]
        [    1       1]
        [    -       -]
        [    1       s]{t}

        """
        return self.args[1]

    @property
    def var(self):
        r"""
        Returns the complex variable of the Laplace transform used by all
        the transfer functions involved in the MIMO feedback loop.

        Examples
        ========

        >>> from sympy.abc import p
        >>> from sympy.physics.control.lti import TransferFunction, TransferFunctionMatrix, MIMOFeedback
        >>> tf1 = TransferFunction(p, 1 - p, p)
        >>> tf2 = TransferFunction(1, p, p)
        >>> tf3 = TransferFunction(1, 1, p)
        >>> sys1 = TransferFunctionMatrix([[tf1, tf2], [tf2, tf1]])
        >>> sys2 = TransferFunctionMatrix([[tf1, tf3], [tf3, tf2]])
        >>> F_1 = MIMOFeedback(sys1, sys2, 1)  # Positive feedback
        >>> F_1.var
        p

        """
        return self.sys1.var

    @property
    def sign(self):
        r"""
        Returns the type of feedback interconnection of two models. ``1``
        for Positive and ``-1`` for Negative.
        """
        return self.args[2]

    @property
    def sensitivity(self):
        r"""
        Returns the sensitivity function matrix of the feedback loop.

        Sensitivity of a closed-loop system is the ratio of change
        in the open loop gain to the change in the closed loop gain.

        .. note::
            This method would not return the complementary
            sensitivity function.

        Examples
        ========

        >>> from sympy import pprint
        >>> from sympy.abc import p
        >>> from sympy.physics.control.lti import TransferFunction, TransferFunctionMatrix, MIMOFeedback
        >>> tf1 = TransferFunction(p, 1 - p, p)
        >>> tf2 = TransferFunction(1, p, p)
        >>> tf3 = TransferFunction(1, 1, p)
        >>> sys1 = TransferFunctionMatrix([[tf1, tf2], [tf2, tf1]])
        >>> sys2 = TransferFunctionMatrix([[tf1, tf3], [tf3, tf2]])
        >>> F_1 = MIMOFeedback(sys1, sys2, 1)  # Positive feedback
        >>> F_2 = MIMOFeedback(sys1, sys2)  # Negative feedback
        >>> pprint(F_1.sensitivity, use_unicode=False)
        [   4      3      2               5      4      2           ]
        [- p  + 3*p  - 4*p  + 3*p - 1    p  - 2*p  + 3*p  - 3*p + 1 ]
        [----------------------------  -----------------------------]
        [  4      3      2              5      4      3      2      ]
        [ p  + 3*p  - 8*p  + 8*p - 3   p  + 3*p  - 8*p  + 8*p  - 3*p]
        [                                                           ]
        [       4    3    2                  3      2               ]
        [      p  - p  - p  + p           3*p  - 6*p  + 4*p - 1     ]
        [ --------------------------    --------------------------  ]
        [  4      3      2               4      3      2            ]
        [ p  + 3*p  - 8*p  + 8*p - 3    p  + 3*p  - 8*p  + 8*p - 3  ]
        >>> pprint(F_2.sensitivity, use_unicode=False)
        [ 4      3      2           5      4      2          ]
        [p  - 3*p  + 2*p  + p - 1  p  - 2*p  + 3*p  - 3*p + 1]
        [------------------------  --------------------------]
        [   4      3                   5      4      2       ]
        [  p  - 3*p  + 2*p - 1        p  - 3*p  + 2*p  - p   ]
        [                                                    ]
        [     4    3    2               4      3             ]
        [    p  - p  - p  + p        2*p  - 3*p  + 2*p - 1   ]
        [  -------------------       ---------------------   ]
        [   4      3                   4      3              ]
        [  p  - 3*p  + 2*p - 1        p  - 3*p  + 2*p - 1    ]

        """
        _sys1_mat = self.sys1.doit()._expr_mat
        _sys2_mat = self.sys2.doit()._expr_mat

        return (eye(self.sys1.num_inputs) - \
            self.sign*_sys1_mat*_sys2_mat).inv()

    def doit(self, cancel=True, expand=False, **hints):
        r"""
        Returns the resultant transfer function matrix obtained by the
        feedback interconnection.

        Examples
        ========

        >>> from sympy import pprint
        >>> from sympy.abc import s
        >>> from sympy.physics.control.lti import TransferFunction, TransferFunctionMatrix, MIMOFeedback
        >>> tf1 = TransferFunction(s, 1 - s, s)
        >>> tf2 = TransferFunction(1, s, s)
        >>> tf3 = TransferFunction(5, 1, s)
        >>> tf4 = TransferFunction(s - 1, s, s)
        >>> tf5 = TransferFunction(0, 1, s)
        >>> sys1 = TransferFunctionMatrix([[tf1, tf2], [tf3, tf4]])
        >>> sys2 = TransferFunctionMatrix([[tf3, tf5], [tf5, tf5]])
        >>> F_1 = MIMOFeedback(sys1, sys2, 1)
        >>> pprint(F_1, use_unicode=False)
        /    [  s      1  ]    [5  0]   \-1   [  s      1  ]
        |    [-----    -  ]    [-  -]   |     [-----    -  ]
        |    [1 - s    s  ]    [1  1]   |     [1 - s    s  ]
        |I - [            ]   *[    ]   |   * [            ]
        |    [  5    s - 1]    [0  0]   |     [  5    s - 1]
        |    [  -    -----]    [-  -]   |     [  -    -----]
        \    [  1      s  ]{t} [1  1]{t}/     [  1      s  ]{t}
        >>> pprint(F_1.doit(), use_unicode=False)
        [  -s           s - 1       ]
        [-------     -----------    ]
        [6*s - 1     s*(6*s - 1)    ]
        [                           ]
        [5*s - 5  (s - 1)*(6*s + 24)]
        [-------  ------------------]
        [6*s - 1     s*(6*s - 1)    ]{t}

        If the user wants the resultant ``TransferFunctionMatrix`` object without
        canceling the common factors then the ``cancel`` kwarg should be passed ``False``.

        >>> pprint(F_1.doit(cancel=False), use_unicode=False)
        [             s*(s - 1)                              s - 1               ]
        [         -----------------                       -----------            ]
        [         (1 - s)*(6*s - 1)                       s*(6*s - 1)            ]
        [                                                                        ]
        [s*(25*s - 25) + 5*(1 - s)*(6*s - 1)  s*(s - 1)*(6*s - 1) + s*(25*s - 25)]
        [-----------------------------------  -----------------------------------]
        [         (1 - s)*(6*s - 1)                        2                     ]
        [                                                 s *(6*s - 1)           ]{t}

        If the user wants the expanded form of the resultant transfer function matrix,
        the ``expand`` kwarg should be passed as ``True``.

        >>> pprint(F_1.doit(expand=True), use_unicode=False)
        [  -s          s - 1      ]
        [-------      --------    ]
        [6*s - 1         2        ]
        [             6*s  - s    ]
        [                         ]
        [            2            ]
        [5*s - 5  6*s  + 18*s - 24]
        [-------  ----------------]
        [6*s - 1         2        ]
        [             6*s  - s    ]{t}

        """
        _mat = self.sensitivity * self.sys1.doit()._expr_mat

        _resultant_tfm = _to_TFM(_mat, self.var)

        if cancel:
            _resultant_tfm = _resultant_tfm.simplify()

        if expand:
            _resultant_tfm = _resultant_tfm.expand()

        return _resultant_tfm

    def _eval_rewrite_as_TransferFunctionMatrix(self, sys1, sys2, sign, **kwargs):
        return self.doit()

    def __neg__(self):
        return MIMOFeedback(-self.sys1, -self.sys2, self.sign)


def _to_TFM(mat, var):
    """Private method to convert ImmutableMatrix to TransferFunctionMatrix efficiently"""
    to_tf = lambda expr: TransferFunction.from_rational_expression(expr, var)
    arg = [[to_tf(expr) for expr in row] for row in mat.tolist()]
    return TransferFunctionMatrix(arg)


class TransferFunctionMatrix(MIMOLinearTimeInvariant):
    r"""
    A class for representing the MIMO (multiple-input and multiple-output)
    generalization of the SISO (single-input and single-output) transfer function.

    It is a matrix of transfer functions (``TransferFunction``, SISO-``Series`` or SISO-``Parallel``).
    There is only one argument, ``arg`` which is also the compulsory argument.
    ``arg`` is expected to be strictly of the type list of lists
    which holds the transfer functions or reducible to transfer functions.

    Parameters
    ==========

    arg : Nested ``List`` (strictly).
        Users are expected to input a nested list of ``TransferFunction``, ``Series``
        and/or ``Parallel`` objects.

    Examples
    ========

    .. note::
        ``pprint()`` can be used for better visualization of ``TransferFunctionMatrix`` objects.

    >>> from sympy.abc import s, p, a
    >>> from sympy import pprint
    >>> from sympy.physics.control.lti import TransferFunction, TransferFunctionMatrix, Series, Parallel
    >>> tf_1 = TransferFunction(s + a, s**2 + s + 1, s)
    >>> tf_2 = TransferFunction(p**4 - 3*p + 2, s + p, s)
    >>> tf_3 = TransferFunction(3, s + 2, s)
    >>> tf_4 = TransferFunction(-a + p, 9*s - 9, s)
    >>> tfm_1 = TransferFunctionMatrix([[tf_1], [tf_2], [tf_3]])
    >>> tfm_1
    TransferFunctionMatrix(((TransferFunction(a + s, s**2 + s + 1, s),), (TransferFunction(p**4 - 3*p + 2, p + s, s),), (TransferFunction(3, s + 2, s),)))
    >>> tfm_1.var
    s
    >>> tfm_1.num_inputs
    1
    >>> tfm_1.num_outputs
    3
    >>> tfm_1.shape
    (3, 1)
    >>> tfm_1.args
    (((TransferFunction(a + s, s**2 + s + 1, s),), (TransferFunction(p**4 - 3*p + 2, p + s, s),), (TransferFunction(3, s + 2, s),)),)
    >>> tfm_2 = TransferFunctionMatrix([[tf_1, -tf_3], [tf_2, -tf_1], [tf_3, -tf_2]])
    >>> tfm_2
    TransferFunctionMatrix(((TransferFunction(a + s, s**2 + s + 1, s), TransferFunction(-3, s + 2, s)), (TransferFunction(p**4 - 3*p + 2, p + s, s), TransferFunction(-a - s, s**2 + s + 1, s)), (TransferFunction(3, s + 2, s), TransferFunction(-p**4 + 3*p - 2, p + s, s))))
    >>> pprint(tfm_2, use_unicode=False)  # pretty-printing for better visualization
    [   a + s           -3       ]
    [ ----------       -----     ]
    [  2               s + 2     ]
    [ s  + s + 1                 ]
    [                            ]
    [ 4                          ]
    [p  - 3*p + 2      -a - s    ]
    [------------    ----------  ]
    [   p + s         2          ]
    [                s  + s + 1  ]
    [                            ]
    [                 4          ]
    [     3        - p  + 3*p - 2]
    [   -----      --------------]
    [   s + 2          p + s     ]{t}

    TransferFunctionMatrix can be transposed, if user wants to switch the input and output transfer functions

    >>> tfm_2.transpose()
    TransferFunctionMatrix(((TransferFunction(a + s, s**2 + s + 1, s), TransferFunction(p**4 - 3*p + 2, p + s, s), TransferFunction(3, s + 2, s)), (TransferFunction(-3, s + 2, s), TransferFunction(-a - s, s**2 + s + 1, s), TransferFunction(-p**4 + 3*p - 2, p + s, s))))
    >>> pprint(_, use_unicode=False)
    [             4                          ]
    [  a + s     p  - 3*p + 2        3       ]
    [----------  ------------      -----     ]
    [ 2             p + s          s + 2     ]
    [s  + s + 1                              ]
    [                                        ]
    [                             4          ]
    [   -3          -a - s     - p  + 3*p - 2]
    [  -----      ----------   --------------]
    [  s + 2       2               p + s     ]
    [             s  + s + 1                 ]{t}

    >>> tf_5 = TransferFunction(5, s, s)
    >>> tf_6 = TransferFunction(5*s, (2 + s**2), s)
    >>> tf_7 = TransferFunction(5, (s*(2 + s**2)), s)
    >>> tf_8 = TransferFunction(5, 1, s)
    >>> tfm_3 = TransferFunctionMatrix([[tf_5, tf_6], [tf_7, tf_8]])
    >>> tfm_3
    TransferFunctionMatrix(((TransferFunction(5, s, s), TransferFunction(5*s, s**2 + 2, s)), (TransferFunction(5, s*(s**2 + 2), s), TransferFunction(5, 1, s))))
    >>> pprint(tfm_3, use_unicode=False)
    [    5        5*s  ]
    [    -       ------]
    [    s        2    ]
    [            s  + 2]
    [                  ]
    [    5         5   ]
    [----------    -   ]
    [  / 2    \    1   ]
    [s*\s  + 2/        ]{t}
    >>> tfm_3.var
    s
    >>> tfm_3.shape
    (2, 2)
    >>> tfm_3.num_outputs
    2
    >>> tfm_3.num_inputs
    2
    >>> tfm_3.args
    (((TransferFunction(5, s, s), TransferFunction(5*s, s**2 + 2, s)), (TransferFunction(5, s*(s**2 + 2), s), TransferFunction(5, 1, s))),)

    To access the ``TransferFunction`` at any index in the ``TransferFunctionMatrix``, use the index notation.

    >>> tfm_3[1, 0]  # gives the TransferFunction present at 2nd Row and 1st Col. Similar to that in Matrix classes
    TransferFunction(5, s*(s**2 + 2), s)
    >>> tfm_3[0, 0]  # gives the TransferFunction present at 1st Row and 1st Col.
    TransferFunction(5, s, s)
    >>> tfm_3[:, 0]  # gives the first column
    TransferFunctionMatrix(((TransferFunction(5, s, s),), (TransferFunction(5, s*(s**2 + 2), s),)))
    >>> pprint(_, use_unicode=False)
    [    5     ]
    [    -     ]
    [    s     ]
    [          ]
    [    5     ]
    [----------]
    [  / 2    \]
    [s*\s  + 2/]{t}
    >>> tfm_3[0, :]  # gives the first row
    TransferFunctionMatrix(((TransferFunction(5, s, s), TransferFunction(5*s, s**2 + 2, s)),))
    >>> pprint(_, use_unicode=False)
    [5   5*s  ]
    [-  ------]
    [s   2    ]
    [   s  + 2]{t}

    To negate a transfer function matrix, ``-`` operator can be prepended:

    >>> tfm_4 = TransferFunctionMatrix([[tf_2], [-tf_1], [tf_3]])
    >>> -tfm_4
    TransferFunctionMatrix(((TransferFunction(-p**4 + 3*p - 2, p + s, s),), (TransferFunction(a + s, s**2 + s + 1, s),), (TransferFunction(-3, s + 2, s),)))
    >>> tfm_5 = TransferFunctionMatrix([[tf_1, tf_2], [tf_3, -tf_1]])
    >>> -tfm_5
    TransferFunctionMatrix(((TransferFunction(-a - s, s**2 + s + 1, s), TransferFunction(-p**4 + 3*p - 2, p + s, s)), (TransferFunction(-3, s + 2, s), TransferFunction(a + s, s**2 + s + 1, s))))

    ``subs()`` returns the ``TransferFunctionMatrix`` object with the value substituted in the expression. This will not
    mutate your original ``TransferFunctionMatrix``.

    >>> tfm_2.subs(p, 2)  #  substituting p everywhere in tfm_2 with 2.
    TransferFunctionMatrix(((TransferFunction(a + s, s**2 + s + 1, s), TransferFunction(-3, s + 2, s)), (TransferFunction(12, s + 2, s), TransferFunction(-a - s, s**2 + s + 1, s)), (TransferFunction(3, s + 2, s), TransferFunction(-12, s + 2, s))))
    >>> pprint(_, use_unicode=False)
    [  a + s        -3     ]
    [----------    -----   ]
    [ 2            s + 2   ]
    [s  + s + 1            ]
    [                      ]
    [    12        -a - s  ]
    [  -----     ----------]
    [  s + 2      2        ]
    [            s  + s + 1]
    [                      ]
    [    3          -12    ]
    [  -----       -----   ]
    [  s + 2       s + 2   ]{t}
    >>> pprint(tfm_2, use_unicode=False) # State of tfm_2 is unchanged after substitution
    [   a + s           -3       ]
    [ ----------       -----     ]
    [  2               s + 2     ]
    [ s  + s + 1                 ]
    [                            ]
    [ 4                          ]
    [p  - 3*p + 2      -a - s    ]
    [------------    ----------  ]
    [   p + s         2          ]
    [                s  + s + 1  ]
    [                            ]
    [                 4          ]
    [     3        - p  + 3*p - 2]
    [   -----      --------------]
    [   s + 2          p + s     ]{t}

    ``subs()`` also supports multiple substitutions.

    >>> tfm_2.subs({p: 2, a: 1})  # substituting p with 2 and a with 1
    TransferFunctionMatrix(((TransferFunction(s + 1, s**2 + s + 1, s), TransferFunction(-3, s + 2, s)), (TransferFunction(12, s + 2, s), TransferFunction(-s - 1, s**2 + s + 1, s)), (TransferFunction(3, s + 2, s), TransferFunction(-12, s + 2, s))))
    >>> pprint(_, use_unicode=False)
    [  s + 1        -3     ]
    [----------    -----   ]
    [ 2            s + 2   ]
    [s  + s + 1            ]
    [                      ]
    [    12        -s - 1  ]
    [  -----     ----------]
    [  s + 2      2        ]
    [            s  + s + 1]
    [                      ]
    [    3          -12    ]
    [  -----       -----   ]
    [  s + 2       s + 2   ]{t}

    Users can reduce the ``Series`` and ``Parallel`` elements of the matrix to ``TransferFunction`` by using
    ``doit()``.

    >>> tfm_6 = TransferFunctionMatrix([[Series(tf_3, tf_4), Parallel(tf_3, tf_4)]])
    >>> tfm_6
    TransferFunctionMatrix(((Series(TransferFunction(3, s + 2, s), TransferFunction(-a + p, 9*s - 9, s)), Parallel(TransferFunction(3, s + 2, s), TransferFunction(-a + p, 9*s - 9, s))),))
    >>> pprint(tfm_6, use_unicode=False)
    [-a + p    3    -a + p      3  ]
    [-------*-----  ------- + -----]
    [9*s - 9 s + 2  9*s - 9   s + 2]{t}
    >>> tfm_6.doit()
    TransferFunctionMatrix(((TransferFunction(-3*a + 3*p, (s + 2)*(9*s - 9), s), TransferFunction(27*s + (-a + p)*(s + 2) - 27, (s + 2)*(9*s - 9), s)),))
    >>> pprint(_, use_unicode=False)
    [    -3*a + 3*p     27*s + (-a + p)*(s + 2) - 27]
    [-----------------  ----------------------------]
    [(s + 2)*(9*s - 9)       (s + 2)*(9*s - 9)      ]{t}
    >>> tf_9 = TransferFunction(1, s, s)
    >>> tf_10 = TransferFunction(1, s**2, s)
    >>> tfm_7 = TransferFunctionMatrix([[Series(tf_9, tf_10), tf_9], [tf_10, Parallel(tf_9, tf_10)]])
    >>> tfm_7
    TransferFunctionMatrix(((Series(TransferFunction(1, s, s), TransferFunction(1, s**2, s)), TransferFunction(1, s, s)), (TransferFunction(1, s**2, s), Parallel(TransferFunction(1, s, s), TransferFunction(1, s**2, s)))))
    >>> pprint(tfm_7, use_unicode=False)
    [ 1      1   ]
    [----    -   ]
    [   2    s   ]
    [s*s         ]
    [            ]
    [ 1    1    1]
    [ --   -- + -]
    [  2    2   s]
    [ s    s     ]{t}
    >>> tfm_7.doit()
    TransferFunctionMatrix(((TransferFunction(1, s**3, s), TransferFunction(1, s, s)), (TransferFunction(1, s**2, s), TransferFunction(s**2 + s, s**3, s))))
    >>> pprint(_, use_unicode=False)
    [1     1   ]
    [--    -   ]
    [ 3    s   ]
    [s         ]
    [          ]
    [     2    ]
    [1   s  + s]
    [--  ------]
    [ 2     3  ]
    [s     s   ]{t}

    Addition, subtraction, and multiplication of transfer function matrices can form
    unevaluated ``Series`` or ``Parallel`` objects.

    - For addition and subtraction:
      All the transfer function matrices must have the same shape.

    - For multiplication (C = A * B):
      The number of inputs of the first transfer function matrix (A) must be equal to the
      number of outputs of the second transfer function matrix (B).

    Also, use pretty-printing (``pprint``) to analyse better.

    >>> tfm_8 = TransferFunctionMatrix([[tf_3], [tf_2], [-tf_1]])
    >>> tfm_9 = TransferFunctionMatrix([[-tf_3]])
    >>> tfm_10 = TransferFunctionMatrix([[tf_1], [tf_2], [tf_4]])
    >>> tfm_11 = TransferFunctionMatrix([[tf_4], [-tf_1]])
    >>> tfm_12 = TransferFunctionMatrix([[tf_4, -tf_1, tf_3], [-tf_2, -tf_4, -tf_3]])
    >>> tfm_8 + tfm_10
    MIMOParallel(TransferFunctionMatrix(((TransferFunction(3, s + 2, s),), (TransferFunction(p**4 - 3*p + 2, p + s, s),), (TransferFunction(-a - s, s**2 + s + 1, s),))), TransferFunctionMatrix(((TransferFunction(a + s, s**2 + s + 1, s),), (TransferFunction(p**4 - 3*p + 2, p + s, s),), (TransferFunction(-a + p, 9*s - 9, s),))))
    >>> pprint(_, use_unicode=False)
    [     3      ]      [   a + s    ]
    [   -----    ]      [ ---------- ]
    [   s + 2    ]      [  2         ]
    [            ]      [ s  + s + 1 ]
    [ 4          ]      [            ]
    [p  - 3*p + 2]      [ 4          ]
    [------------]    + [p  - 3*p + 2]
    [   p + s    ]      [------------]
    [            ]      [   p + s    ]
    [   -a - s   ]      [            ]
    [ ---------- ]      [   -a + p   ]
    [  2         ]      [  -------   ]
    [ s  + s + 1 ]{t}   [  9*s - 9   ]{t}
    >>> -tfm_10 - tfm_8
    MIMOParallel(TransferFunctionMatrix(((TransferFunction(-a - s, s**2 + s + 1, s),), (TransferFunction(-p**4 + 3*p - 2, p + s, s),), (TransferFunction(a - p, 9*s - 9, s),))), TransferFunctionMatrix(((TransferFunction(-3, s + 2, s),), (TransferFunction(-p**4 + 3*p - 2, p + s, s),), (TransferFunction(a + s, s**2 + s + 1, s),))))
    >>> pprint(_, use_unicode=False)
    [    -a - s    ]      [     -3       ]
    [  ----------  ]      [    -----     ]
    [   2          ]      [    s + 2     ]
    [  s  + s + 1  ]      [              ]
    [              ]      [   4          ]
    [   4          ]      [- p  + 3*p - 2]
    [- p  + 3*p - 2]    + [--------------]
    [--------------]      [    p + s     ]
    [    p + s     ]      [              ]
    [              ]      [    a + s     ]
    [    a - p     ]      [  ----------  ]
    [   -------    ]      [   2          ]
    [   9*s - 9    ]{t}   [  s  + s + 1  ]{t}
    >>> tfm_12 * tfm_8
    MIMOSeries(TransferFunctionMatrix(((TransferFunction(3, s + 2, s),), (TransferFunction(p**4 - 3*p + 2, p + s, s),), (TransferFunction(-a - s, s**2 + s + 1, s),))), TransferFunctionMatrix(((TransferFunction(-a + p, 9*s - 9, s), TransferFunction(-a - s, s**2 + s + 1, s), TransferFunction(3, s + 2, s)), (TransferFunction(-p**4 + 3*p - 2, p + s, s), TransferFunction(a - p, 9*s - 9, s), TransferFunction(-3, s + 2, s)))))
    >>> pprint(_, use_unicode=False)
                                           [     3      ]
                                           [   -----    ]
    [    -a + p        -a - s      3  ]    [   s + 2    ]
    [   -------      ----------  -----]    [            ]
    [   9*s - 9       2          s + 2]    [ 4          ]
    [                s  + s + 1       ]    [p  - 3*p + 2]
    [                                 ]   *[------------]
    [   4                             ]    [   p + s    ]
    [- p  + 3*p - 2    a - p      -3  ]    [            ]
    [--------------   -------    -----]    [   -a - s   ]
    [    p + s        9*s - 9    s + 2]{t} [ ---------- ]
                                           [  2         ]
                                           [ s  + s + 1 ]{t}
    >>> tfm_12 * tfm_8 * tfm_9
    MIMOSeries(TransferFunctionMatrix(((TransferFunction(-3, s + 2, s),),)), TransferFunctionMatrix(((TransferFunction(3, s + 2, s),), (TransferFunction(p**4 - 3*p + 2, p + s, s),), (TransferFunction(-a - s, s**2 + s + 1, s),))), TransferFunctionMatrix(((TransferFunction(-a + p, 9*s - 9, s), TransferFunction(-a - s, s**2 + s + 1, s), TransferFunction(3, s + 2, s)), (TransferFunction(-p**4 + 3*p - 2, p + s, s), TransferFunction(a - p, 9*s - 9, s), TransferFunction(-3, s + 2, s)))))
    >>> pprint(_, use_unicode=False)
                                           [     3      ]
                                           [   -----    ]
    [    -a + p        -a - s      3  ]    [   s + 2    ]
    [   -------      ----------  -----]    [            ]
    [   9*s - 9       2          s + 2]    [ 4          ]
    [                s  + s + 1       ]    [p  - 3*p + 2]    [ -3  ]
    [                                 ]   *[------------]   *[-----]
    [   4                             ]    [   p + s    ]    [s + 2]{t}
    [- p  + 3*p - 2    a - p      -3  ]    [            ]
    [--------------   -------    -----]    [   -a - s   ]
    [    p + s        9*s - 9    s + 2]{t} [ ---------- ]
                                           [  2         ]
                                           [ s  + s + 1 ]{t}
    >>> tfm_10 + tfm_8*tfm_9
    MIMOParallel(TransferFunctionMatrix(((TransferFunction(a + s, s**2 + s + 1, s),), (TransferFunction(p**4 - 3*p + 2, p + s, s),), (TransferFunction(-a + p, 9*s - 9, s),))), MIMOSeries(TransferFunctionMatrix(((TransferFunction(-3, s + 2, s),),)), TransferFunctionMatrix(((TransferFunction(3, s + 2, s),), (TransferFunction(p**4 - 3*p + 2, p + s, s),), (TransferFunction(-a - s, s**2 + s + 1, s),)))))
    >>> pprint(_, use_unicode=False)
    [   a + s    ]      [     3      ]
    [ ---------- ]      [   -----    ]
    [  2         ]      [   s + 2    ]
    [ s  + s + 1 ]      [            ]
    [            ]      [ 4          ]
    [ 4          ]      [p  - 3*p + 2]    [ -3  ]
    [p  - 3*p + 2]    + [------------]   *[-----]
    [------------]      [   p + s    ]    [s + 2]{t}
    [   p + s    ]      [            ]
    [            ]      [   -a - s   ]
    [   -a + p   ]      [ ---------- ]
    [  -------   ]      [  2         ]
    [  9*s - 9   ]{t}   [ s  + s + 1 ]{t}

    These unevaluated ``Series`` or ``Parallel`` objects can convert into the
    resultant transfer function matrix using ``.doit()`` method or by
    ``.rewrite(TransferFunctionMatrix)``.

    >>> (-tfm_8 + tfm_10 + tfm_8*tfm_9).doit()
    TransferFunctionMatrix(((TransferFunction((a + s)*(s + 2)**3 - 3*(s + 2)**2*(s**2 + s + 1) - 9*(s + 2)*(s**2 + s + 1), (s + 2)**3*(s**2 + s + 1), s),), (TransferFunction((p + s)*(-3*p**4 + 9*p - 6), (p + s)**2*(s + 2), s),), (TransferFunction((-a + p)*(s + 2)*(s**2 + s + 1)**2 + (a + s)*(s + 2)*(9*s - 9)*(s**2 + s + 1) + (3*a + 3*s)*(9*s - 9)*(s**2 + s + 1), (s + 2)*(9*s - 9)*(s**2 + s + 1)**2, s),)))
    >>> (-tfm_12 * -tfm_8 * -tfm_9).rewrite(TransferFunctionMatrix)
    TransferFunctionMatrix(((TransferFunction(3*(-3*a + 3*p)*(p + s)*(s + 2)*(s**2 + s + 1)**2 + 3*(-3*a - 3*s)*(p + s)*(s + 2)*(9*s - 9)*(s**2 + s + 1) + 3*(a + s)*(s + 2)**2*(9*s - 9)*(-p**4 + 3*p - 2)*(s**2 + s + 1), (p + s)*(s + 2)**3*(9*s - 9)*(s**2 + s + 1)**2, s),), (TransferFunction(3*(-a + p)*(p + s)*(s + 2)**2*(-p**4 + 3*p - 2)*(s**2 + s + 1) + 3*(3*a + 3*s)*(p + s)**2*(s + 2)*(9*s - 9) + 3*(p + s)*(s + 2)*(9*s - 9)*(-3*p**4 + 9*p - 6)*(s**2 + s + 1), (p + s)**2*(s + 2)**3*(9*s - 9)*(s**2 + s + 1), s),)))

    See Also
    ========

    TransferFunction, MIMOSeries, MIMOParallel, Feedback

    """
    def __new__(cls, arg):

        expr_mat_arg = []
        try:
            var = arg[0][0].var
        except TypeError:
            raise ValueError(filldedent("""
                `arg` param in TransferFunctionMatrix should
                strictly be a nested list containing TransferFunction
                objects."""))
        for row in arg:
            temp = []
            for element in row:
                if not isinstance(element, SISOLinearTimeInvariant):
                    raise TypeError(filldedent("""
                        Each element is expected to be of
                        type `SISOLinearTimeInvariant`."""))

                if var != element.var:
                    raise ValueError(filldedent("""
                        Conflicting value(s) found for `var`. All TransferFunction
                        instances in TransferFunctionMatrix should use the same
                        complex variable in Laplace domain."""))

                temp.append(element.to_expr())
            expr_mat_arg.append(temp)

        if isinstance(arg, (tuple, list, Tuple)):
            # Making nested Tuple (sympy.core.containers.Tuple) from nested list or nested Python tuple
            arg = Tuple(*(Tuple(*r, sympify=False) for r in arg), sympify=False)

        obj = super(TransferFunctionMatrix, cls).__new__(cls, arg)
        obj._expr_mat = ImmutableMatrix(expr_mat_arg)
        return obj

    @classmethod
    def from_Matrix(cls, matrix, var):
        """
        Creates a new ``TransferFunctionMatrix`` efficiently from a SymPy Matrix of ``Expr`` objects.

        Parameters
        ==========

        matrix : ``ImmutableMatrix`` having ``Expr``/``Number`` elements.
        var : Symbol
            Complex variable of the Laplace transform which will be used by the
            all the ``TransferFunction`` objects in the ``TransferFunctionMatrix``.

        Examples
        ========

        >>> from sympy.abc import s
        >>> from sympy.physics.control.lti import TransferFunctionMatrix
        >>> from sympy import Matrix, pprint
        >>> M = Matrix([[s, 1/s], [1/(s+1), s]])
        >>> M_tf = TransferFunctionMatrix.from_Matrix(M, s)
        >>> pprint(M_tf, use_unicode=False)
        [  s    1]
        [  -    -]
        [  1    s]
        [        ]
        [  1    s]
        [-----  -]
        [s + 1  1]{t}
        >>> M_tf.elem_poles()
        [[[], [0]], [[-1], []]]
        >>> M_tf.elem_zeros()
        [[[0], []], [[], [0]]]

        """
        return _to_TFM(matrix, var)

    @property
    def var(self):
        """
        Returns the complex variable used by all the transfer functions or
        ``Series``/``Parallel`` objects in a transfer function matrix.

        Examples
        ========

        >>> from sympy.abc import p, s
        >>> from sympy.physics.control.lti import TransferFunction, TransferFunctionMatrix, Series, Parallel
        >>> G1 = TransferFunction(p**2 + 2*p + 4, p - 6, p)
        >>> G2 = TransferFunction(p, 4 - p, p)
        >>> G3 = TransferFunction(0, p**4 - 1, p)
        >>> G4 = TransferFunction(s + 1, s**2 + s + 1, s)
        >>> S1 = Series(G1, G2)
        >>> S2 = Series(-G3, Parallel(G2, -G1))
        >>> tfm1 = TransferFunctionMatrix([[G1], [G2], [G3]])
        >>> tfm1.var
        p
        >>> tfm2 = TransferFunctionMatrix([[-S1, -S2], [S1, S2]])
        >>> tfm2.var
        p
        >>> tfm3 = TransferFunctionMatrix([[G4]])
        >>> tfm3.var
        s

        """
        return self.args[0][0][0].var

    @property
    def num_inputs(self):
        """
        Returns the number of inputs of the system.

        Examples
        ========

        >>> from sympy.abc import s, p
        >>> from sympy.physics.control.lti import TransferFunction, TransferFunctionMatrix
        >>> G1 = TransferFunction(s + 3, s**2 - 3, s)
        >>> G2 = TransferFunction(4, s**2, s)
        >>> G3 = TransferFunction(p**2 + s**2, p - 3, s)
        >>> tfm_1 = TransferFunctionMatrix([[G2, -G1, G3], [-G2, -G1, -G3]])
        >>> tfm_1.num_inputs
        3

        See Also
        ========

        num_outputs

        """
        return self._expr_mat.shape[1]

    @property
    def num_outputs(self):
        """
        Returns the number of outputs of the system.

        Examples
        ========

        >>> from sympy.abc import s
        >>> from sympy.physics.control.lti import TransferFunctionMatrix
        >>> from sympy import Matrix
        >>> M_1 = Matrix([[s], [1/s]])
        >>> TFM = TransferFunctionMatrix.from_Matrix(M_1, s)
        >>> print(TFM)
        TransferFunctionMatrix(((TransferFunction(s, 1, s),), (TransferFunction(1, s, s),)))
        >>> TFM.num_outputs
        2

        See Also
        ========

        num_inputs

        """
        return self._expr_mat.shape[0]

    @property
    def shape(self):
        """
        Returns the shape of the transfer function matrix, that is, ``(# of outputs, # of inputs)``.

        Examples
        ========

        >>> from sympy.abc import s, p
        >>> from sympy.physics.control.lti import TransferFunction, TransferFunctionMatrix
        >>> tf1 = TransferFunction(p**2 - 1, s**4 + s**3 - p, p)
        >>> tf2 = TransferFunction(1 - p, p**2 - 3*p + 7, p)
        >>> tf3 = TransferFunction(3, 4, p)
        >>> tfm1 = TransferFunctionMatrix([[tf1, -tf2]])
        >>> tfm1.shape
        (1, 2)
        >>> tfm2 = TransferFunctionMatrix([[-tf2, tf3], [tf1, -tf1]])
        >>> tfm2.shape
        (2, 2)

        """
        return self._expr_mat.shape

    def __neg__(self):
        neg = -self._expr_mat
        return _to_TFM(neg, self.var)

    @_check_other_MIMO
    def __add__(self, other):

        if not isinstance(other, MIMOParallel):
            return MIMOParallel(self, other)
        other_arg_list = list(other.args)
        return MIMOParallel(self, *other_arg_list)

    @_check_other_MIMO
    def __sub__(self, other):
        return self + (-other)

    @_check_other_MIMO
    def __mul__(self, other):

        if not isinstance(other, MIMOSeries):
            return MIMOSeries(other, self)
        other_arg_list = list(other.args)
        return MIMOSeries(*other_arg_list, self)

    def __getitem__(self, key):
        trunc = self._expr_mat.__getitem__(key)
        if isinstance(trunc, ImmutableMatrix):
            return _to_TFM(trunc, self.var)
        return TransferFunction.from_rational_expression(trunc, self.var)

    def transpose(self):
        """Returns the transpose of the ``TransferFunctionMatrix`` (switched input and output layers)."""
        transposed_mat = self._expr_mat.transpose()
        return _to_TFM(transposed_mat, self.var)

    def elem_poles(self):
        """
        Returns the poles of each element of the ``TransferFunctionMatrix``.

        .. note::
            Actual poles of a MIMO system are NOT the poles of individual elements.

        Examples
        ========

        >>> from sympy.abc import s
        >>> from sympy.physics.control.lti import TransferFunction, TransferFunctionMatrix
        >>> tf_1 = TransferFunction(3, (s + 1), s)
        >>> tf_2 = TransferFunction(s + 6, (s + 1)*(s + 2), s)
        >>> tf_3 = TransferFunction(s + 3, s**2 + 3*s + 2, s)
        >>> tf_4 = TransferFunction(s + 2, s**2 + 5*s - 10, s)
        >>> tfm_1 = TransferFunctionMatrix([[tf_1, tf_2], [tf_3, tf_4]])
        >>> tfm_1
        TransferFunctionMatrix(((TransferFunction(3, s + 1, s), TransferFunction(s + 6, (s + 1)*(s + 2), s)), (TransferFunction(s + 3, s**2 + 3*s + 2, s), TransferFunction(s + 2, s**2 + 5*s - 10, s))))
        >>> tfm_1.elem_poles()
        [[[-1], [-2, -1]], [[-2, -1], [-5/2 + sqrt(65)/2, -sqrt(65)/2 - 5/2]]]

        See Also
        ========

        elem_zeros

        """
        return [[element.poles() for element in row] for row in self.doit().args[0]]

    def elem_zeros(self):
        """
        Returns the zeros of each element of the ``TransferFunctionMatrix``.

        .. note::
            Actual zeros of a MIMO system are NOT the zeros of individual elements.

        Examples
        ========

        >>> from sympy.abc import s
        >>> from sympy.physics.control.lti import TransferFunction, TransferFunctionMatrix
        >>> tf_1 = TransferFunction(3, (s + 1), s)
        >>> tf_2 = TransferFunction(s + 6, (s + 1)*(s + 2), s)
        >>> tf_3 = TransferFunction(s + 3, s**2 + 3*s + 2, s)
        >>> tf_4 = TransferFunction(s**2 - 9*s + 20, s**2 + 5*s - 10, s)
        >>> tfm_1 = TransferFunctionMatrix([[tf_1, tf_2], [tf_3, tf_4]])
        >>> tfm_1
        TransferFunctionMatrix(((TransferFunction(3, s + 1, s), TransferFunction(s + 6, (s + 1)*(s + 2), s)), (TransferFunction(s + 3, s**2 + 3*s + 2, s), TransferFunction(s**2 - 9*s + 20, s**2 + 5*s - 10, s))))
        >>> tfm_1.elem_zeros()
        [[[], [-6]], [[-3], [4, 5]]]

        See Also
        ========

        elem_poles

        """
        return [[element.zeros() for element in row] for row in self.doit().args[0]]

    def eval_frequency(self, other):
        """
        Evaluates system response of each transfer function in the ``TransferFunctionMatrix`` at any point in the real or complex plane.

        Examples
        ========

        >>> from sympy.abc import s
        >>> from sympy.physics.control.lti import TransferFunction, TransferFunctionMatrix
        >>> from sympy import I
        >>> tf_1 = TransferFunction(3, (s + 1), s)
        >>> tf_2 = TransferFunction(s + 6, (s + 1)*(s + 2), s)
        >>> tf_3 = TransferFunction(s + 3, s**2 + 3*s + 2, s)
        >>> tf_4 = TransferFunction(s**2 - 9*s + 20, s**2 + 5*s - 10, s)
        >>> tfm_1 = TransferFunctionMatrix([[tf_1, tf_2], [tf_3, tf_4]])
        >>> tfm_1
        TransferFunctionMatrix(((TransferFunction(3, s + 1, s), TransferFunction(s + 6, (s + 1)*(s + 2), s)), (TransferFunction(s + 3, s**2 + 3*s + 2, s), TransferFunction(s**2 - 9*s + 20, s**2 + 5*s - 10, s))))
        >>> tfm_1.eval_frequency(2)
        Matrix([
        [   1, 2/3],
        [5/12, 3/2]])
        >>> tfm_1.eval_frequency(I*2)
        Matrix([
        [   3/5 - 6*I/5,                -I],
        [3/20 - 11*I/20, -101/74 + 23*I/74]])
        """
        mat = self._expr_mat.subs(self.var, other)
        return mat.expand()

    def _flat(self):
        """Returns flattened list of args in TransferFunctionMatrix"""
        return [elem for tup in self.args[0] for elem in tup]

    def _eval_evalf(self, prec):
        """Calls evalf() on each transfer function in the transfer function matrix"""
        dps = prec_to_dps(prec)
        mat = self._expr_mat.applyfunc(lambda a: a.evalf(n=dps))
        return _to_TFM(mat, self.var)

    def _eval_simplify(self, **kwargs):
        """Simplifies the transfer function matrix"""
        simp_mat = self._expr_mat.applyfunc(lambda a: cancel(a, expand=False))
        return _to_TFM(simp_mat, self.var)

    def expand(self, **hints):
        """Expands the transfer function matrix"""
        expand_mat = self._expr_mat.expand(**hints)
        return _to_TFM(expand_mat, self.var)

class StateSpace(LinearTimeInvariant):
    r"""
    State space model (ssm) of a linear, time invariant control system.

    Represents the standard state-space model with A, B, C, D as state-space matrices.
    This makes the linear control system:
        (1) x'(t) = A * x(t) + B * u(t);    x in R^n , u in R^k
        (2) y(t)  = C * x(t) + D * u(t);    y in R^m
    where u(t) is any input signal, y(t) the corresponding output, and x(t) the system's state.

    Parameters
    ==========

    A : Matrix
        The State matrix of the state space model.
    B : Matrix
        The Input-to-State matrix of the state space model.
    C : Matrix
        The State-to-Output matrix of the state space model.
    D : Matrix
        The Feedthrough matrix of the state space model.

    Examples
    ========

    >>> from sympy import Matrix
    >>> from sympy.physics.control import StateSpace

    The easiest way to create a StateSpaceModel is via four matrices:

    >>> A = Matrix([[1, 2], [1, 0]])
    >>> B = Matrix([1, 1])
    >>> C = Matrix([[0, 1]])
    >>> D = Matrix([0])
    >>> StateSpace(A, B, C, D)
    StateSpace(Matrix([
    [1, 2],
    [1, 0]]), Matrix([
    [1],
    [1]]), Matrix([[0, 1]]), Matrix([[0]]))


    One can use less matrices. The rest will be filled with a minimum of zeros:

    >>> StateSpace(A, B)
    StateSpace(Matrix([
    [1, 2],
    [1, 0]]), Matrix([
    [1],
    [1]]), Matrix([[0, 0]]), Matrix([[0]]))


    See Also
    ========

    TransferFunction, TransferFunctionMatrix

    References
    ==========
    .. [1] https://en.wikipedia.org/wiki/State-space_representation
    .. [2] https://in.mathworks.com/help/control/ref/ss.html

    """
    def __new__(cls, A=None, B=None, C=None, D=None):
        if A is None:
            A = zeros(1)
        if B is None:
            B = zeros(A.rows, 1)
        if C is None:
            C = zeros(1, A.cols)
        if D is None:
            D = zeros(C.rows, B.cols)

        A = _sympify(A)
        B = _sympify(B)
        C = _sympify(C)
        D = _sympify(D)

        if (isinstance(A, ImmutableDenseMatrix) and isinstance(B, ImmutableDenseMatrix) and
            isinstance(C, ImmutableDenseMatrix) and isinstance(D, ImmutableDenseMatrix)):
            # Check State Matrix is square
            if A.rows != A.cols:
                raise ShapeError("Matrix A must be a square matrix.")

            # Check State and Input matrices have same rows
            if A.rows != B.rows:
                raise ShapeError("Matrices A and B must have the same number of rows.")

            # Check Ouput and Feedthrough matrices have same rows
            if C.rows != D.rows:
                raise ShapeError("Matrices C and D must have the same number of rows.")

            # Check State and Ouput matrices have same columns
            if A.cols != C.cols:
                raise ShapeError("Matrices A and C must have the same number of columns.")

            # Check Input and Feedthrough matrices have same columns
            if B.cols != D.cols:
                raise ShapeError("Matrices B and D must have the same number of columns.")

            obj = super(StateSpace, cls).__new__(cls, A, B, C, D)
            obj._A = A
            obj._B = B
            obj._C = C
            obj._D = D

            # Determine if the system is SISO or MIMO
            num_outputs = D.rows
            num_inputs = D.cols
            if num_inputs == 1 and num_outputs == 1:
                obj._is_SISO = True
                obj._clstype = SISOLinearTimeInvariant
            else:
                obj._is_SISO = False
                obj._clstype = MIMOLinearTimeInvariant

            return obj

        else:
            raise TypeError("A, B, C and D inputs must all be sympy Matrices.")

    @property
    def state_matrix(self):
        """
        Returns the state matrix of the model.

        Examples
        ========

        >>> from sympy import Matrix
        >>> from sympy.physics.control import StateSpace
        >>> A = Matrix([[1, 2], [1, 0]])
        >>> B = Matrix([1, 1])
        >>> C = Matrix([[0, 1]])
        >>> D = Matrix([0])
        >>> ss = StateSpace(A, B, C, D)
        >>> ss.state_matrix
        Matrix([
        [1, 2],
        [1, 0]])

        """
        return self._A

    @property
    def input_matrix(self):
        """
        Returns the input matrix of the model.

        Examples
        ========

        >>> from sympy import Matrix
        >>> from sympy.physics.control import StateSpace
        >>> A = Matrix([[1, 2], [1, 0]])
        >>> B = Matrix([1, 1])
        >>> C = Matrix([[0, 1]])
        >>> D = Matrix([0])
        >>> ss = StateSpace(A, B, C, D)
        >>> ss.input_matrix
        Matrix([
        [1],
        [1]])

        """
        return self._B

    @property
    def output_matrix(self):
        """
        Returns the output matrix of the model.

        Examples
        ========

        >>> from sympy import Matrix
        >>> from sympy.physics.control import StateSpace
        >>> A = Matrix([[1, 2], [1, 0]])
        >>> B = Matrix([1, 1])
        >>> C = Matrix([[0, 1]])
        >>> D = Matrix([0])
        >>> ss = StateSpace(A, B, C, D)
        >>> ss.output_matrix
        Matrix([[0, 1]])

        """
        return self._C

    @property
    def feedforward_matrix(self):
        """
        Returns the feedforward matrix of the model.

        Examples
        ========

        >>> from sympy import Matrix
        >>> from sympy.physics.control import StateSpace
        >>> A = Matrix([[1, 2], [1, 0]])
        >>> B = Matrix([1, 1])
        >>> C = Matrix([[0, 1]])
        >>> D = Matrix([0])
        >>> ss = StateSpace(A, B, C, D)
        >>> ss.feedforward_matrix
        Matrix([[0]])

        """
        return self._D

    @property
    def num_states(self):
        """
        Returns the number of states of the model.

        Examples
        ========

        >>> from sympy import Matrix
        >>> from sympy.physics.control import StateSpace
        >>> A = Matrix([[1, 2], [1, 0]])
        >>> B = Matrix([1, 1])
        >>> C = Matrix([[0, 1]])
        >>> D = Matrix([0])
        >>> ss = StateSpace(A, B, C, D)
        >>> ss.num_states
        2

        """
        return self._A.rows

    @property
    def num_inputs(self):
        """
        Returns the number of inputs of the model.

        Examples
        ========

        >>> from sympy import Matrix
        >>> from sympy.physics.control import StateSpace
        >>> A = Matrix([[1, 2], [1, 0]])
        >>> B = Matrix([1, 1])
        >>> C = Matrix([[0, 1]])
        >>> D = Matrix([0])
        >>> ss = StateSpace(A, B, C, D)
        >>> ss.num_inputs
        1

        """
        return self._D.cols

    @property
    def num_outputs(self):
        """
        Returns the number of outputs of the model.

        Examples
        ========

        >>> from sympy import Matrix
        >>> from sympy.physics.control import StateSpace
        >>> A = Matrix([[1, 2], [1, 0]])
        >>> B = Matrix([1, 1])
        >>> C = Matrix([[0, 1]])
        >>> D = Matrix([0])
        >>> ss = StateSpace(A, B, C, D)
        >>> ss.num_outputs
        1

        """
        return self._D.rows

<<<<<<< HEAD
    @property
    def shape(self):
        """Returns the shape of the equivalent StateSpace system."""
        return self.num_outputs, self.num_inputs
=======
    def state_vector(self, initial_conditions=None, input_vector=None, var=None):
        r"""
        Returns the State vector `x` given by the solution of the state equation
            x'(t) = A * x(t) + B * u(t)

        Parameters
        ============

        initial_conditions : Matrix
            The initial conditions of `x` state vector.
        input_vector : Matrix
            The input vector for state space.
        var : Symbol
            The symbol representing time.

        Examples
        ==========

        >>> from sympy import Matrix, Symbol
        >>> from sympy.physics.control import StateSpace
        >>> A = Matrix([[-2, 0], [1, -1]])
        >>> i = Matrix([2, 3])
        >>> t = Symbol('t')
        >>> ss = StateSpace(A)
        >>> ss.state_vector(initial_conditions=i, var=t)
        Matrix([
        [            2*exp(-2*t)],
        [5*exp(-t) - 2*exp(-2*t)]])

        References
        ==========
        .. [1] https://web.mit.edu/2.14/www/Handouts/StateSpaceResponse.pdf
        .. [2] https://docs.sympy.org/latest/modules/solvers/ode.html#sympy.solvers.ode.systems.linodesolve
        """

        if not var:
            var = Symbol('t')
        elif not isinstance(var, Symbol):
            raise ValueError("Variable for representing time must be a Symbol.")
        if not initial_conditions:
            initial_conditions = zeros(self._A.shape[0], 1)
        elif initial_conditions.shape != (self._A.shape[0], 1):
            raise ShapeError("Initial condition vector should have the same number of "
                             "rows as the state matrix.")
        if not input_vector:
            input_vector = zeros(self._B.shape[1], 1)
        elif input_vector.shape != (self._B.shape[1], 1):
            raise ShapeError("Input vector should have the same number of "
                             "columns as the input matrix.")
        sol = linodesolve(self._A, var, self._B*input_vector, type='type2', doit=True)
        mat1 = Matrix(sol)
        mat2 = mat1.replace(var, 0)
        # Get all the free symbols form the matrix
        dummy_symbols = list(mat2.free_symbols)
        # Convert the matrix to a Coefficient matrix
        r1, r2 = linear_eq_to_matrix(mat2, dummy_symbols)
        s = linsolve((r1, initial_conditions+r2))
        res_tuple = next(iter(s))
        for ind, v in enumerate(res_tuple):
            mat1 = mat1.replace(dummy_symbols[ind], v)
        return mat1

    def output_vector(self, initial_conditions=None, input_vector=None, var=None):
        r"""
        Returns the Output vector `x` given by the solution of the output equation
            y(t) = C * x(t) + D * u(t)

        Parameters
        ============

        initial_conditions : Matrix
            The initial conditions of `x` state vector.
        input_vector : Matrix
            The input vector for state space.
        var : Symbol
            The symbol representing time.

        Examples
        ==========

        >>> from sympy import Matrix
        >>> from sympy.physics.control import StateSpace
        >>> A = Matrix([[-2, 0], [1, -1]])
        >>> B = Matrix([[1], [0]])
        >>> C = Matrix([[2, 1]])
        >>> ip = Matrix([5])
        >>> i = Matrix([0, 0])
        >>> ss = StateSpace(A, B, C)
        >>> ss.output_vector(input_vector=ip, initial_conditions=i)
        Matrix([[15/2 - 5*exp(-t) - 5*exp(-2*t)/2]])

        References
        ==========
        .. [1] https://web.mit.edu/2.14/www/Handouts/StateSpaceResponse.pdf
        .. [2] https://docs.sympy.org/latest/modules/solvers/ode.html#sympy.solvers.ode.systems.linodesolve
        """
        if not input_vector:
            input_vector = zeros(self._B.shape[1], 1)
        sv = self.state_vector(initial_conditions, input_vector, var)
        res = self._C*sv + self._D*input_vector
        return res.simplify()
>>>>>>> fd14a0bd

    def _eval_evalf(self, prec):
        """
        Returns state space model where numerical expressions are evaluated into floating point numbers.
        """
        dps = prec_to_dps(prec)
        return StateSpace(
            self._A.evalf(n = dps),
            self._B.evalf(n = dps),
            self._C.evalf(n = dps),
            self._D.evalf(n = dps))

    def _eval_rewrite_as_TransferFunction(self, *args):
        """
        Returns the equivalent Transfer Function of the state space model.

        Examples
        ========

        >>> from sympy import Matrix
        >>> from sympy.physics.control import TransferFunction, StateSpace
        >>> A = Matrix([[-5, -1], [3, -1]])
        >>> B = Matrix([2, 5])
        >>> C = Matrix([[1, 2]])
        >>> D = Matrix([0])
        >>> ss = StateSpace(A, B, C, D)
        >>> ss.rewrite(TransferFunction)
        [[TransferFunction(12*s + 59, s**2 + 6*s + 8, s)]]

        """
        s = Symbol('s')
        n = self._A.shape[0]
        I = eye(n)
        G = self._C*(s*I - self._A).solve(self._B) + self._D
        G = G.simplify()
        to_tf = lambda expr: TransferFunction.from_rational_expression(expr, s)
        tf_mat = [[to_tf(expr) for expr in sublist] for sublist in G.tolist()]
        return tf_mat

    def __add__(self, other):
        """
        Add two State Space systems (parallel connection).

        Examples
        ========

        >>> from sympy import Matrix
        >>> from sympy.physics.control import StateSpace
        >>> A1 = Matrix([[1]])
        >>> B1 = Matrix([[2]])
        >>> C1 = Matrix([[-1]])
        >>> D1 = Matrix([[-2]])
        >>> A2 = Matrix([[-1]])
        >>> B2 = Matrix([[-2]])
        >>> C2 = Matrix([[1]])
        >>> D2 = Matrix([[2]])
        >>> ss1 = StateSpace(A1, B1, C1, D1)
        >>> ss2 = StateSpace(A2, B2, C2, D2)
        >>> ss1 + ss2
        StateSpace(Matrix([
        [1,  0],
        [0, -1]]), Matrix([
        [ 2],
        [-2]]), Matrix([[-1, 1]]), Matrix([[0]]))

        """
        # Check for scalars
        if isinstance(other, (int, float, complex, Symbol)):
            A = self._A
            B = self._B
            C = self._C
            D = self._D.applyfunc(lambda element: element + other)

        else:
            # Check nature of system
            if not isinstance(other, StateSpace):
                raise ValueError("Addition is only supported for 2 State Space models.")
            # Check dimensions of system
            elif ((self.num_inputs != other.num_inputs) or (self.num_outputs != other.num_outputs)):
                raise ShapeError("Systems with incompatible inputs and outputs cannot be added.")

            m1 = (self._A).row_join(zeros(self._A.shape[0], other._A.shape[-1]))
            m2 = zeros(other._A.shape[0], self._A.shape[-1]).row_join(other._A)

            A = m1.col_join(m2)
            B = self._B.col_join(other._B)
            C = self._C.row_join(other._C)
            D = self._D + other._D

        return StateSpace(A, B, C, D)

    def __radd__(self, other):
        """
        Right add two State Space systems.

        Examples
        ========

        >>> from sympy.physics.control import StateSpace
        >>> s = StateSpace()
        >>> 5 + s
        StateSpace(Matrix([[0]]), Matrix([[0]]), Matrix([[0]]), Matrix([[5]]))

        """
        return self + other

    def __sub__(self, other):
        """
        Subtract two State Space systems.

        Examples
        ========

        >>> from sympy import Matrix
        >>> from sympy.physics.control import StateSpace
        >>> A1 = Matrix([[1]])
        >>> B1 = Matrix([[2]])
        >>> C1 = Matrix([[-1]])
        >>> D1 = Matrix([[-2]])
        >>> A2 = Matrix([[-1]])
        >>> B2 = Matrix([[-2]])
        >>> C2 = Matrix([[1]])
        >>> D2 = Matrix([[2]])
        >>> ss1 = StateSpace(A1, B1, C1, D1)
        >>> ss2 = StateSpace(A2, B2, C2, D2)
        >>> ss1 - ss2
        StateSpace(Matrix([
        [1,  0],
        [0, -1]]), Matrix([
        [ 2],
        [-2]]), Matrix([[-1, -1]]), Matrix([[-4]]))

        """
        return self + (-other)

    def __rsub__(self, other):
        """
        Right subtract two tate Space systems.

        Examples
        ========

        >>> from sympy.physics.control import StateSpace
        >>> s = StateSpace()
        >>> 5 - s
        StateSpace(Matrix([[0]]), Matrix([[0]]), Matrix([[0]]), Matrix([[5]]))

        """
        return other + (-self)

    def __neg__(self):
        """
        Returns the negation of the state space model.

        Examples
        ========

        >>> from sympy import Matrix
        >>> from sympy.physics.control import StateSpace
        >>> A = Matrix([[-5, -1], [3, -1]])
        >>> B = Matrix([2, 5])
        >>> C = Matrix([[1, 2]])
        >>> D = Matrix([0])
        >>> ss = StateSpace(A, B, C, D)
        >>> -ss
        StateSpace(Matrix([
        [-5, -1],
        [ 3, -1]]), Matrix([
        [2],
        [5]]), Matrix([[-1, -2]]), Matrix([[0]]))

        """
        return StateSpace(self._A, self._B, -self._C, -self._D)

    def __mul__(self, other):
        """
        Multiplication of two State Space systems (serial connection).

        Examples
        ========

        >>> from sympy import Matrix
        >>> from sympy.physics.control import StateSpace
        >>> A = Matrix([[-5, -1], [3, -1]])
        >>> B = Matrix([2, 5])
        >>> C = Matrix([[1, 2]])
        >>> D = Matrix([0])
        >>> ss = StateSpace(A, B, C, D)
        >>> ss*5
        StateSpace(Matrix([
        [-5, -1],
        [ 3, -1]]), Matrix([
        [2],
        [5]]), Matrix([[5, 10]]), Matrix([[0]]))

        """
        # Check for scalars
        if isinstance(other, (int, float, complex, Symbol)):
            A = self._A
            B = self._B
            C = self._C.applyfunc(lambda element: element*other)
            D = self._D.applyfunc(lambda element: element*other)

        else:
            # Check nature of system
            if not isinstance(other, StateSpace):
                raise ValueError("Multiplication is only supported for 2 State Space models.")
            # Check dimensions of system
            elif self.num_inputs != other.num_outputs:
                raise ShapeError("Systems with incompatible inputs and outputs cannot be multiplied.")

            m1 = (other._A).row_join(zeros(other._A.shape[0], self._A.shape[1]))
            m2 = (self._B * other._C).row_join(self._A)

            A = m1.col_join(m2)
            B = (other._B).col_join(self._B * other._D)
            C = (self._D * other._C).row_join(self._C)
            D = self._D * other._D

        return StateSpace(A, B, C, D)

    def __rmul__(self, other):
        """
        Right multiply two tate Space systems.

        Examples
        ========

        >>> from sympy import Matrix
        >>> from sympy.physics.control import StateSpace
        >>> A = Matrix([[-5, -1], [3, -1]])
        >>> B = Matrix([2, 5])
        >>> C = Matrix([[1, 2]])
        >>> D = Matrix([0])
        >>> ss = StateSpace(A, B, C, D)
        >>> 5*ss
        StateSpace(Matrix([
        [-5, -1],
        [ 3, -1]]), Matrix([
        [10],
        [25]]), Matrix([[1, 2]]), Matrix([[0]]))

        """
        if isinstance(other, (int, float, complex, Symbol)):
            A = self._A
            C = self._C
            B = self._B.applyfunc(lambda element: element*other)
            D = self._D.applyfunc(lambda element: element*other)
            return StateSpace(A, B, C, D)
        else:
            return self*other

    def __repr__(self):
        A_str = self._A.__repr__()
        B_str = self._B.__repr__()
        C_str = self._C.__repr__()
        D_str = self._D.__repr__()

        return f"StateSpace(\n{A_str},\n\n{B_str},\n\n{C_str},\n\n{D_str})"


    def append(self, other):
        """
        Returns the first model appended with the second model. The order is preserved.

        Examples
        ========

        >>> from sympy import Matrix
        >>> from sympy.physics.control import StateSpace
        >>> A1 = Matrix([[1]])
        >>> B1 = Matrix([[2]])
        >>> C1 = Matrix([[-1]])
        >>> D1 = Matrix([[-2]])
        >>> A2 = Matrix([[-1]])
        >>> B2 = Matrix([[-2]])
        >>> C2 = Matrix([[1]])
        >>> D2 = Matrix([[2]])
        >>> ss1 = StateSpace(A1, B1, C1, D1)
        >>> ss2 = StateSpace(A2, B2, C2, D2)
        >>> ss1.append(ss2)
        StateSpace(Matrix([
        [1,  0],
        [0, -1]]), Matrix([
        [2,  0],
        [0, -2]]), Matrix([
        [-1, 0],
        [ 0, 1]]), Matrix([
        [-2, 0],
        [ 0, 2]]))

        """
        n = self.num_states + other.num_states
        m = self.num_inputs + other.num_inputs
        p = self.num_outputs + other.num_outputs

        A = zeros(n, n)
        B = zeros(n, m)
        C = zeros(p, n)
        D = zeros(p, m)

        A[:self.num_states, :self.num_states] = self._A
        A[self.num_states:, self.num_states:] = other._A
        B[:self.num_states, :self.num_inputs] = self._B
        B[self.num_states:, self.num_inputs:] = other._B
        C[:self.num_outputs, :self.num_states] = self._C
        C[self.num_outputs:, self.num_states:] = other._C
        D[:self.num_outputs, :self.num_inputs] = self._D
        D[self.num_outputs:, self.num_inputs:] = other._D
        return StateSpace(A, B, C, D)

    def observability_matrix(self):
        """
        Returns the observability matrix of the state space model:
            [C, C * A^1, C * A^2, .. , C * A^(n-1)]; A in R^(n x n), C in R^(m x k)

        Examples
        ========

        >>> from sympy import Matrix
        >>> from sympy.physics.control import StateSpace
        >>> A = Matrix([[-1.5, -2], [1, 0]])
        >>> B = Matrix([0.5, 0])
        >>> C = Matrix([[0, 1]])
        >>> D = Matrix([1])
        >>> ss = StateSpace(A, B, C, D)
        >>> ob = ss.observability_matrix()
        >>> ob
        Matrix([
        [0, 1],
        [1, 0]])

        References
        ==========
        .. [1] https://in.mathworks.com/help/control/ref/statespacemodel.obsv.html

        """
        n = self.num_states
        ob = self._C
        for i in range(1,n):
            ob = ob.col_join(self._C * self._A**i)

        return ob

    def observable_subspace(self):
        """
        Returns the observable subspace of the state space model.

        Examples
        ========

        >>> from sympy import Matrix
        >>> from sympy.physics.control import StateSpace
        >>> A = Matrix([[-1.5, -2], [1, 0]])
        >>> B = Matrix([0.5, 0])
        >>> C = Matrix([[0, 1]])
        >>> D = Matrix([1])
        >>> ss = StateSpace(A, B, C, D)
        >>> ob_subspace = ss.observable_subspace()
        >>> ob_subspace
        [Matrix([
        [0],
        [1]]), Matrix([
        [1],
        [0]])]

        """
        return self.observability_matrix().columnspace()

    def is_observable(self):
        """
        Returns if the state space model is observable.

        Examples
        ========

        >>> from sympy import Matrix
        >>> from sympy.physics.control import StateSpace
        >>> A = Matrix([[-1.5, -2], [1, 0]])
        >>> B = Matrix([0.5, 0])
        >>> C = Matrix([[0, 1]])
        >>> D = Matrix([1])
        >>> ss = StateSpace(A, B, C, D)
        >>> ss.is_observable()
        True

        """
        return self.observability_matrix().rank() == self.num_states

    def controllability_matrix(self):
        """
        Returns the controllability matrix of the system:
            [B, A * B, A^2 * B, .. , A^(n-1) * B]; A in R^(n x n), B in R^(n x m)

        Examples
        ========

        >>> from sympy import Matrix
        >>> from sympy.physics.control import StateSpace
        >>> A = Matrix([[-1.5, -2], [1, 0]])
        >>> B = Matrix([0.5, 0])
        >>> C = Matrix([[0, 1]])
        >>> D = Matrix([1])
        >>> ss = StateSpace(A, B, C, D)
        >>> ss.controllability_matrix()
        Matrix([
        [0.5, -0.75],
        [  0,   0.5]])

        References
        ==========
        .. [1] https://in.mathworks.com/help/control/ref/statespacemodel.ctrb.html

        """
        co = self._B
        n = self._A.shape[0]
        for i in range(1, n):
            co = co.row_join(((self._A)**i) * self._B)

        return co

    def controllable_subspace(self):
        """
        Returns the controllable subspace of the state space model.

        Examples
        ========

        >>> from sympy import Matrix
        >>> from sympy.physics.control import StateSpace
        >>> A = Matrix([[-1.5, -2], [1, 0]])
        >>> B = Matrix([0.5, 0])
        >>> C = Matrix([[0, 1]])
        >>> D = Matrix([1])
        >>> ss = StateSpace(A, B, C, D)
        >>> co_subspace = ss.controllable_subspace()
        >>> co_subspace
        [Matrix([
        [0.5],
        [  0]]), Matrix([
        [-0.75],
        [  0.5]])]

        """
        return self.controllability_matrix().columnspace()

    def is_controllable(self):
        """
        Returns if the state space model is controllable.

        Examples
        ========

        >>> from sympy import Matrix
        >>> from sympy.physics.control import StateSpace
        >>> A = Matrix([[-1.5, -2], [1, 0]])
        >>> B = Matrix([0.5, 0])
        >>> C = Matrix([[0, 1]])
        >>> D = Matrix([1])
        >>> ss = StateSpace(A, B, C, D)
        >>> ss.is_controllable()
        True

        """
        return self.controllability_matrix().rank() == self.num_states<|MERGE_RESOLUTION|>--- conflicted
+++ resolved
@@ -4129,12 +4129,11 @@
         """
         return self._D.rows
 
-<<<<<<< HEAD
     @property
     def shape(self):
         """Returns the shape of the equivalent StateSpace system."""
         return self.num_outputs, self.num_inputs
-=======
+
     def state_vector(self, initial_conditions=None, input_vector=None, var=None):
         r"""
         Returns the State vector `x` given by the solution of the state equation
@@ -4236,7 +4235,6 @@
         sv = self.state_vector(initial_conditions, input_vector, var)
         res = self._C*sv + self._D*input_vector
         return res.simplify()
->>>>>>> fd14a0bd
 
     def _eval_evalf(self, prec):
         """
