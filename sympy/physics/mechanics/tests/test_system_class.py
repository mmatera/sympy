--- conflicted
+++ resolved
@@ -1,6 +1,7 @@
 import pytest
 
-from sympy import ImmutableMatrix, cos, eye, sin, symbols, sympify, zeros
+from sympy.core.backend import (
+    ImmutableMatrix, _simplify_matrix, cos, eye, sin, symbols, sympify, zeros)
 from sympy.physics.mechanics import (
     Force, KanesMethod, LagrangesMethod, Particle, PinJoint, Point,
     PrismaticJoint, ReferenceFrame, RigidBody, Torque, TorqueActuator, System,
@@ -605,7 +606,7 @@
             self.system.validate_system(LagrangesMethod)
         self.system.u_ind = []
         self.system.validate_system(LagrangesMethod)
-        self.system.u_aux = u[:len(self.u_ind)]
+        self.system.u_aux = ua
         with pytest.raises(ValueError):
             self.system.validate_system(LagrangesMethod)
         self.system.u_aux = []
@@ -753,11 +754,10 @@
         Mm = (eye(2).row_join(zeros(2, 3))).col_join(zeros(3, 2).row_join(
             Md.col_join(ImmutableMatrix([l * cos(qp), 1, 0]).T)))
         gm = ImmutableMatrix([qpd, qcd] + gd[:] + [l * sin(qp) * qpd ** 2])
-<<<<<<< HEAD
-        assert _simplify_matrix(system.mass_matrix - Md) == zeros(2, 3)
-        assert _simplify_matrix(system.forcing - gd) == zeros(2, 1)
-        assert _simplify_matrix(system.mass_matrix_full - Mm) == zeros(5, 5)
-        assert _simplify_matrix(system.forcing_full - gm) == zeros(5, 1)
+        assert simplify(system.mass_matrix - Md) == zeros(2, 3)
+        assert simplify(system.forcing - gd) == zeros(2, 1)
+        assert simplify(system.mass_matrix_full - Mm) == zeros(5, 5)
+        assert simplify(system.forcing_full - gm) == zeros(5, 1)
 
     def test_box_on_ground(self):
         # Particle sliding on ground with friction. The applied force is assumed
@@ -787,15 +787,9 @@
         Mm = (Mk.row_join(zeros(1, 1))).col_join(zeros(1, 1).row_join(Md))
         gm = gk.col_join(gd)
         aux_eqs = ImmutableMatrix([N - m * g])
-        assert _simplify_matrix(system.mass_matrix - Md) == zeros(1, 1)
-        assert _simplify_matrix(system.forcing - gd) == zeros(1, 1)
-        assert _simplify_matrix(system.mass_matrix_full - Mm) == zeros(2, 2)
-        assert _simplify_matrix(system.forcing_full - gm) == zeros(2, 1)
-        assert _simplify_matrix(system.eom_method.auxiliary_eqs - aux_eqs
-                                ) == zeros(1, 1)
-=======
-        assert simplify(system.mass_matrix - Md) == zeros(2, 3)
-        assert simplify(system.forcing - gd) == zeros(2, 1)
-        assert simplify(system.mass_matrix_full - Mm) == zeros(5, 5)
-        assert simplify(system.forcing_full - gm) == zeros(5, 1)
->>>>>>> c0c175e3
+        assert simplify(system.mass_matrix - Md) == zeros(1, 1)
+        assert simplify(system.forcing - gd) == zeros(1, 1)
+        assert simplify(system.mass_matrix_full - Mm) == zeros(2, 2)
+        assert simplify(system.forcing_full - gm) == zeros(2, 1)
+        assert simplify(system.eom_method.auxiliary_eqs - aux_eqs
+                        ) == zeros(1, 1)