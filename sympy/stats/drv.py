from __future__ import print_function, division

from sympy import (Basic, sympify, symbols, Dummy, Lambda, summation,
        Piecewise, S, cacheit, Sum, exp, I, oo, Ne, Eq)
from sympy.solvers.solveset import solveset
from sympy.solvers.inequalities import reduce_rational_inequalities
from sympy.stats.crv import (reduce_rational_inequalities_wrap,
        _reduce_inequalities)
from sympy.stats.rv import (NamedArgsMixin, SinglePSpace, SingleDomain,
        random_symbols, PSpace, ConditionalDomain, RandomDomain)
from sympy.stats.symbolic_probability import Probability
from sympy.functions.elementary.integers import floor
from sympy.sets.fancysets import Range, FiniteSet
from sympy.sets.sets import Union
from sympy.utilities import filldedent
import random

class SingleDiscreteDistribution(Basic, NamedArgsMixin):
    """ Discrete distribution of a single variable

    Serves as superclass for PoissonDistribution etc....

    Provides methods for pdf, cdf, and sampling

    See Also:
        sympy.stats.crv_types.*
    """

    set = S.Integers

    def __new__(cls, *args):
        args = list(map(sympify, args))
        return Basic.__new__(cls, *args)

    @staticmethod
    def check(*args):
        pass

    def sample(self):
        """ A random realization from the distribution """
        icdf = self._inverse_cdf_expression()
        while True:
            sample_ = floor(list(icdf(random.uniform(0, 1)))[0])
            if sample_ >= self.set.inf:
                return sample_

    @cacheit
    def _inverse_cdf_expression(self):
        """ Inverse of the CDF

        Used by sample
        """
        x = symbols('x', positive=True,
         integer=True, cls=Dummy)
        z = symbols('z', positive=True, cls=Dummy)
        cdf_temp = self.cdf(x)
        # Invert CDF
        try:
            inverse_cdf = solveset(cdf_temp - z, x, domain=S.Reals)
        except NotImplementedError:
            inverse_cdf = None
        if not inverse_cdf or len(inverse_cdf.free_symbols) != 1:
            raise NotImplementedError("Could not invert CDF")
        return Lambda(z, inverse_cdf)

    @cacheit
    def compute_cdf(self, **kwargs):
        """ Compute the CDF from the PDF

        Returns a Lambda
        """
        x, z = symbols('x, z', integer=True, finite=True, cls=Dummy)
        left_bound = self.set.inf

        # CDF is integral of PDF from left bound to z
        pdf = self.pdf(x)
        cdf = summation(pdf, (x, left_bound, z), **kwargs)
        # CDF Ensure that CDF left of left_bound is zero
        cdf = Piecewise((cdf, z >= left_bound), (0, True))
        return Lambda(z, cdf)

    def cdf(self, x, **kwargs):
        """ Cumulative density function """
        return self.compute_cdf(**kwargs)(x)

    @cacheit
    def compute_characteristic_function(self, **kwargs):
        """ Compute the characteristic function from the PDF

        Returns a Lambda
        """
        x, t = symbols('x, t', real=True, finite=True, cls=Dummy)
        pdf = self.pdf(x)
        cf = summation(exp(I*t*x)*pdf, (x, self.set.inf, self.set.sup))
        return Lambda(t, cf)

    def characteristic_function(self, t, **kwargs):
        """ Characteristic function """
        return self.compute_characteristic_function(**kwargs)(t)

    def expectation(self, expr, var, evaluate=True, **kwargs):
        """ Expectation of expression over distribution """
        # TODO: support discrete sets with non integer stepsizes
        if evaluate:
            return summation(expr * self.pdf(var),
                         (var, self.set.inf, self.set.sup), **kwargs)
        else:
            return Sum(expr * self.pdf(var),
                         (var, self.set.inf, self.set.sup), **kwargs)

    def __call__(self, *args):
        return self.pdf(*args)

class DiscreteDomain(RandomDomain):
    """
    A domain with discrete support with step size one.
    Represented using symbols and Range.
    """
    is_continuous = False
    is_finite = False

class SingleDiscreteDomain(DiscreteDomain, SingleDomain):

    def boolean(self):
        raise NotImplementedError
    pass

class ConditionalDiscreteDomain(DiscreteDomain, ConditionalDomain):
    """
    Domain with discrete support of step size one, that is restricted by
    some condition.
    """
    def set(self):
        rv = self.symbols
        if len(self.symbols) > 1:
            raise NotImplementedError(filldedent('''
                Multivariate condtional domains are not yet implemented.'''))
        rv = rv[0]
        conditional_set = DiscretePSpace(
            DiscretePSpace, rv, self.fulldomain).where(condition)
        return conditional_set

class DiscretePSpace(PSpace):
    is_real = True
    is_continuous = False

    def where(self, condition):
            rvs = random_symbols(condition)
            assert all(r.symbol in self.symbols for r in rvs)
            if (len(rvs) > 1):
                raise NotImplementedError(filldedent('''Multivariate discrete
                random variables are not yet supported.'''))
            conditional_domain = reduce_rational_inequalities_wrap(condition,
                rvs[0])
            conditional_domain = conditional_domain.intersect(self.domain.set)
            return SingleDiscreteDomain(rvs[0].symbol, conditional_domain)

    def probability(self, condition):
        _domain = self.where(condition)
        if condition == False or _domain is S.EmptySet:
            return S.Zero
        if condition == True or _domain == self.set:
            return S.One
        try:
            return self.eval_prob(_domain.set)
        except NotImplementedError:
            return Probability(condition)

    def eval_prob(self, _domain):
        if isinstance(_domain, Range):
            n = symbols('n')
            inf, sup, step = (r for r in _domain.args)
            summand = ((self.pdf).replace(
                self.symbol, inf + n*step))
            rv = summation(summand,
                (n, 0, floor((sup - inf)/step - 1))).doit()
            return rv
        elif isinstance(_domain, FiniteSet):
            pdf = Lambda(self.symbol, self.pdf)
            rv = sum(pdf(x) for x in _domain)
            return rv
        elif isinstance(_domain, Union):
            rv = sum(self.eval_prob(x) for x in _domain.args)
            return rv
        else:
            raise NotImplementedError(filldedent('''Probability for
                the domain %s cannot be calculated.'''%(_domain)))

    def conditional_space(self, condition):
        domain = ConditionalDiscreteDomain(self.domain, condition)
        density = Lambda(self.symbols, self.density)/self.probability(condition)
        return DiscretePSpace(domain, density)

class SingleDiscretePSpace(DiscretePSpace, SinglePSpace):
    """ Discrete probability space over a single univariate variable """
    is_real = True

    @property
    def set(self):
        return self.distribution.set

    @property
    def domain(self):
        return SingleDiscreteDomain(self.symbol, self.set)

    def sample(self):
        """
        Internal sample method

        Returns dictionary mapping RandomSymbol to realization value.
        """
        return {self.value: self.distribution.sample()}

    def integrate(self, expr, rvs=None, **kwargs):
        rvs = rvs or (self.value,)
        if self.value not in rvs:
            return expr

        expr = expr.xreplace(dict((rv, rv.symbol) for rv in rvs))

        x = self.value.symbol
        try:
            return self.distribution.expectation(expr, x, evaluate=False,
                    **kwargs)
        except NotImplementedError:
            return Sum(expr * self.pdf, (x, self.set.inf, self.set.sup),
                    **kwargs)

    def compute_cdf(self, expr, **kwargs):
        if expr == self.value:
            return self.distribution.compute_cdf(**kwargs)
        else:
            raise NotImplementedError()

    def compute_density(self, expr, **kwargs):
        if expr == self.value:
            return self.distribution
        raise NotImplementedError()

    def compute_characteristic_function(self, expr, **kwargs):
        if expr == self.value:
            return self.distribution.compute_characteristic_function(**kwargs)
        else:
<<<<<<< HEAD
            raise NotImplementedError()
=======
            raise NotImplementedError()

    def where(self, condition):
        rvs = random_symbols(condition)
        assert all(r.symbol in self.symbols for r in rvs)
        if (len(rvs) > 1):
            raise NotImplementedError(filldedent('''Multivariate discrete
            random variables are not yet supported.'''))
        conditional_domain = reduce_rational_inequalities_wrap(condition,
            rvs[0])
        conditional_domain = conditional_domain.intersect(self.domain.set)
        return SingleDiscreteDomain(rvs[0].symbol, conditional_domain)

    def probability(self, condition):
        complement = isinstance(condition, Ne)
        if complement:
            condition = Eq(condition.args[0], condition.args[1])
        _domain = self.where(condition).set
        if condition == False or _domain is S.EmptySet:
            return S.Zero
        if condition == True or _domain == self.set:
            return S.One
        prob = self.eval_prob(_domain)
        if prob == None:
            prob = Probability(condition)
        return prob if not complement else S.One - prob

    def eval_prob(self, _domain):
        if isinstance(_domain, Range):
            n = symbols('n')
            inf, sup, step = (r for r in _domain.args)
            summand = ((self.pdf).replace(
                self.symbol, inf + n*step))
            rv = summation(summand,
                (n, 0, floor((sup - inf)/step - 1))).doit()
            return rv
        elif isinstance(_domain, FiniteSet):
            pdf = Lambda(self.symbol, self.pdf)
            rv = sum(pdf(x) for x in _domain)
            return rv
        elif isinstance(_domain, Union):
            rv = sum(self.eval_prob(x) for x in _domain.args)
            return rv
>>>>>>> c6753448
<|MERGE_RESOLUTION|>--- conflicted
+++ resolved
@@ -144,27 +144,31 @@
     is_real = True
     is_continuous = False
 
+
     def where(self, condition):
-            rvs = random_symbols(condition)
-            assert all(r.symbol in self.symbols for r in rvs)
-            if (len(rvs) > 1):
-                raise NotImplementedError(filldedent('''Multivariate discrete
-                random variables are not yet supported.'''))
-            conditional_domain = reduce_rational_inequalities_wrap(condition,
-                rvs[0])
-            conditional_domain = conditional_domain.intersect(self.domain.set)
-            return SingleDiscreteDomain(rvs[0].symbol, conditional_domain)
+        rvs = random_symbols(condition)
+        assert all(r.symbol in self.symbols for r in rvs)
+        if (len(rvs) > 1):
+            raise NotImplementedError(filldedent('''Multivariate discrete
+            random variables are not yet supported.'''))
+        conditional_domain = reduce_rational_inequalities_wrap(condition,
+            rvs[0])
+        conditional_domain = conditional_domain.intersect(self.domain.set)
+        return SingleDiscreteDomain(rvs[0].symbol, conditional_domain)
 
     def probability(self, condition):
-        _domain = self.where(condition)
+        complement = isinstance(condition, Ne)
+        if complement:
+            condition = Eq(condition.args[0], condition.args[1])
+        _domain = self.where(condition).set
         if condition == False or _domain is S.EmptySet:
             return S.Zero
         if condition == True or _domain == self.set:
             return S.One
-        try:
-            return self.eval_prob(_domain.set)
-        except NotImplementedError:
-            return Probability(condition)
+        prob = self.eval_prob(_domain)
+        if prob == None:
+            prob = Probability(condition)
+        return prob if not complement else S.One - prob
 
     def eval_prob(self, _domain):
         if isinstance(_domain, Range):
@@ -182,9 +186,6 @@
         elif isinstance(_domain, Union):
             rv = sum(self.eval_prob(x) for x in _domain.args)
             return rv
-        else:
-            raise NotImplementedError(filldedent('''Probability for
-                the domain %s cannot be calculated.'''%(_domain)))
 
     def conditional_space(self, condition):
         domain = ConditionalDiscreteDomain(self.domain, condition)
@@ -241,50 +242,4 @@
         if expr == self.value:
             return self.distribution.compute_characteristic_function(**kwargs)
         else:
-<<<<<<< HEAD
-            raise NotImplementedError()
-=======
-            raise NotImplementedError()
-
-    def where(self, condition):
-        rvs = random_symbols(condition)
-        assert all(r.symbol in self.symbols for r in rvs)
-        if (len(rvs) > 1):
-            raise NotImplementedError(filldedent('''Multivariate discrete
-            random variables are not yet supported.'''))
-        conditional_domain = reduce_rational_inequalities_wrap(condition,
-            rvs[0])
-        conditional_domain = conditional_domain.intersect(self.domain.set)
-        return SingleDiscreteDomain(rvs[0].symbol, conditional_domain)
-
-    def probability(self, condition):
-        complement = isinstance(condition, Ne)
-        if complement:
-            condition = Eq(condition.args[0], condition.args[1])
-        _domain = self.where(condition).set
-        if condition == False or _domain is S.EmptySet:
-            return S.Zero
-        if condition == True or _domain == self.set:
-            return S.One
-        prob = self.eval_prob(_domain)
-        if prob == None:
-            prob = Probability(condition)
-        return prob if not complement else S.One - prob
-
-    def eval_prob(self, _domain):
-        if isinstance(_domain, Range):
-            n = symbols('n')
-            inf, sup, step = (r for r in _domain.args)
-            summand = ((self.pdf).replace(
-                self.symbol, inf + n*step))
-            rv = summation(summand,
-                (n, 0, floor((sup - inf)/step - 1))).doit()
-            return rv
-        elif isinstance(_domain, FiniteSet):
-            pdf = Lambda(self.symbol, self.pdf)
-            rv = sum(pdf(x) for x in _domain)
-            return rv
-        elif isinstance(_domain, Union):
-            rv = sum(self.eval_prob(x) for x in _domain.args)
-            return rv
->>>>>>> c6753448
+            raise NotImplementedError()