--- conflicted
+++ resolved
@@ -793,45 +793,18 @@
                     return cls(narg)
                 return None
 
-<<<<<<< HEAD
             if pi_coeff.is_Rational:
                 narg = ((pi_coeff + S.Half) % 1 - S.Half)*S.Pi
                 # see cos() to specify which expressions should  be
                 # expanded automatically in terms of radicals
                 cresult, sresult = cos(narg), cos(narg-S.Pi/2)
-                if not isinstance(cresult, cos) and not isinstance(sresult, cos):
+                if not isinstance(cresult, cos) \
+                    and not isinstance(sresult, cos):
                     if cresult == 0:
                         return S.ComplexInfinity
                     return (sresult/cresult)
                 if narg != arg:
                     return cls(narg)
-=======
-            cst_table = {
-                2: S.ComplexInfinity,
-                3: sqrt(3),
-                4: S.One,
-                6: 1 / sqrt(3),
-            }
-
-            try:
-                result = cst_table[pi_coeff.q]
-
-                if (2*pi_coeff.p // pi_coeff.q) % 4 in (1, 3):
-                    return -result
-                else:
-                    return result
-            except KeyError:
-                if pi_coeff.p > pi_coeff.q:
-                    p, q = pi_coeff.p % pi_coeff.q, pi_coeff.q
-                    if 2 * p > q:
-                        return -cls(C.Rational(q - p, q)*S.Pi)
-                    return cls(C.Rational(p, q)*S.Pi)
-                else:
-                    newarg = pi_coeff*S.Pi
-                    if newarg != arg:
-                        return cls(newarg)
-                    return None
->>>>>>> 57e94e48
 
         if arg.is_Add:
             x, m = _peeloff_pi(arg)
@@ -1032,45 +1005,18 @@
                     return cls(narg)
                 return None
 
-<<<<<<< HEAD
             if pi_coeff.is_Rational:
                 narg = (((pi_coeff + S.Half) % 1) - S.Half)*S.Pi
                 # see cos() to specify which expressions should be
                 # expanded automatically in terms of radicals
                 cresult, sresult = cos(narg), cos(narg-S.Pi/2)
-                if not isinstance(cresult, cos) and not isinstance(sresult, cos):
+                if not isinstance(cresult, cos) \
+                    and not isinstance(sresult, cos):
                     if sresult == 0:
                         return S.ComplexInfinity
                     return cresult / sresult
                 if narg != arg:
                     return cls(narg)
-=======
-            cst_table = {
-                2: S.Zero,
-                3: 1 / sqrt(3),
-                4: S.One,
-                6: sqrt(3)
-            }
-
-            try:
-                result = cst_table[pi_coeff.q]
-
-                if (2*pi_coeff.p // pi_coeff.q) % 4 in (1, 3):
-                    return -result
-                else:
-                    return result
-            except KeyError:
-                if pi_coeff.p > pi_coeff.q:
-                    p, q = pi_coeff.p % pi_coeff.q, pi_coeff.q
-                    if 2 * p > q:
-                        return -cls(C.Rational(q - p, q)*S.Pi)
-                    return cls(C.Rational(p, q)*S.Pi)
-                else:
-                    newarg = pi_coeff*S.Pi
-                    if newarg != arg:
-                        return cls(newarg)
-                    return None
->>>>>>> 57e94e48
 
         if arg.is_Add:
             x, m = _peeloff_pi(arg)
