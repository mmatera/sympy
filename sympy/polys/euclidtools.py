"""Euclidean algorithms, GCDs, LCMs and polynomial remainder sequences. """

from sympy.polys.densebasic import (
    dup_strip, dmp_raise,
    dmp_zero, dmp_one, dmp_ground,
    dmp_one_p, dmp_zero_p,
    dmp_zeros,
    dup_degree, dmp_degree, dmp_degree_in,
    dup_LC, dmp_LC, dmp_ground_LC,
    dmp_multi_deflate, dmp_inflate,
    dup_convert, dmp_convert,
    dmp_apply_pairs)

from sympy.polys.densearith import (
    dup_sub_mul,
    dup_neg, dmp_neg,
    dmp_add,
    dmp_sub,
    dup_mul, dmp_mul,
    dmp_pow,
    dup_div, dmp_div,
    dup_rem,
    dup_quo, dmp_quo,
    dup_prem, dmp_prem,
    dup_mul_ground, dmp_mul_ground,
    dmp_mul_term,
    dup_quo_ground, dmp_quo_ground,
    dup_max_norm, dmp_max_norm)

from sympy.polys.densetools import (
    dup_clear_denoms, dmp_clear_denoms,
    dup_diff, dmp_diff,
    dup_eval, dmp_eval, dmp_eval_in,
    dup_trunc, dmp_ground_trunc,
    dup_monic, dmp_ground_monic,
    dup_primitive, dmp_ground_primitive,
    dup_extract, dmp_ground_extract)

from sympy.polys.galoistools import (
    gf_int, gf_crt)

from sympy.polys.polyerrors import (
    MultivariatePolynomialError,
    HeuristicGCDFailed,
    HomomorphismFailed,
    NotInvertible,
    DomainError)

from sympy.polys.polyconfig import query

from sympy.utilities import cythonized

from sympy.ntheory import nextprime

def dup_half_gcdex(f, g, K):
    """
    Half extended Euclidean algorithm in `F[x]`.

    Returns ``(s, h)`` such that ``h = gcd(f, g)`` and ``s*f = h (mod g)``.

    Examples
    ========

    >>> from sympy.polys.domains import QQ
    >>> from sympy.polys.euclidtools import dup_half_gcdex

    >>> f = QQ.map([1, -2, -6, 12, 15])
    >>> g = QQ.map([1, 1, -4, -4])

    >>> dup_half_gcdex(f, g, QQ)
    ([-1/5, 3/5], [1/1, 1/1])

    """
    if not (K.has_Field or not K.is_Exact):
        raise DomainError("can't compute half extended GCD over %s" % K)

    a, b = [K.one], []

    while g:
        q, r = dup_div(f, g, K)
        f, g = g, r
        a, b = b, dup_sub_mul(a, q, b, K)

    a = dup_quo_ground(a, dup_LC(f, K), K)
    f = dup_monic(f, K)

    return a, f

def dmp_half_gcdex(f, g, u, K):
    """
    Half extended Euclidean algorithm in `F[X]`.

    Examples
    ========

    >>> from sympy.polys.domains import QQ
    >>> from sympy.polys.euclidtools import dmp_half_gcdex

    """
    if not u:
        return dup_half_gcdex(f, g, K)
    else:
        raise MultivariatePolynomialError(f, g)

def dup_gcdex(f, g, K):
    """
    Extended Euclidean algorithm in `F[x]`.

    Returns ``(s, t, h)`` such that ``h = gcd(f, g)`` and ``s*f + t*g = h``.

    Examples
    ========

    >>> from sympy.polys.domains import QQ
    >>> from sympy.polys.euclidtools import dup_gcdex

    >>> f = QQ.map([1, -2, -6, 12, 15])
    >>> g = QQ.map([1, 1, -4, -4])

    >>> dup_gcdex(f, g, QQ)
    ([-1/5, 3/5], [1/5, -6/5, 2/1], [1/1, 1/1])

    """
    s, h = dup_half_gcdex(f, g, K)

    F = dup_sub_mul(h, s, f, K)
    t = dup_quo(F, g, K)

    return s, t, h

def dmp_gcdex(f, g, u, K):
    """
    Extended Euclidean algorithm in `F[X]`.

    Examples
    ========

    >>> from sympy.polys.domains import QQ
    >>> from sympy.polys.euclidtools import dmp_gcdex

    """
    if not u:
        return dup_gcdex(f, g, K)
    else:
        raise MultivariatePolynomialError(f, g)

def dup_invert(f, g, K):
    """
    Compute multiplicative inverse of `f` modulo `g` in `F[x]`.

    Examples
    ========

    >>> from sympy.polys.domains import QQ
    >>> from sympy.polys.euclidtools import dup_invert

    >>> f = QQ.map([1, 0, -1])
    >>> g = QQ.map([2, -1])
    >>> h = QQ.map([1, -1])

    >>> dup_invert(f, g, QQ)
    [-4/3]

    >>> dup_invert(f, h, QQ)
    Traceback (most recent call last):
    ...
    NotInvertible: zero divisor

    """
    s, h = dup_half_gcdex(f, g, K)

    if h == [K.one]:
        return dup_rem(s, g, K)
    else:
        raise NotInvertible("zero divisor")

def dmp_invert(f, g, u, K):
    """
    Compute multiplicative inverse of `f` modulo `g` in `F[X]`.

    Examples
    ========

    >>> from sympy.polys.domains import QQ
    >>> from sympy.polys.euclidtools import dmp_invert

    """
    if not u:
        return dup_invert(f, g, K)
    else:
        raise MultivariatePolynomialError(f, g)

def dup_euclidean_prs(f, g, K):
    """
    Euclidean polynomial remainder sequence (PRS) in `K[x]`.

    Examples
    ========

    >>> from sympy.polys.domains import QQ
    >>> from sympy.polys.euclidtools import dup_euclidean_prs

    >>> f = QQ.map([1, 0, 1, 0, -3, -3, 8, 2, -5])
    >>> g = QQ.map([3, 0, 5, 0, -4, -9, 21])

    >>> prs = dup_euclidean_prs(f, g, QQ)

    >>> prs[0]
    [1/1, 0/1, 1/1, 0/1, -3/1, -3/1, 8/1, 2/1, -5/1]
    >>> prs[1]
    [3/1, 0/1, 5/1, 0/1, -4/1, -9/1, 21/1]
    >>> prs[2]
    [-5/9, 0/1, 1/9, 0/1, -1/3]
    >>> prs[3]
    [-117/25, -9/1, 441/25]
    >>> prs[4]
    [233150/19773, -102500/6591]
    >>> prs[5]
    [-1288744821/543589225]

    """
    prs = [f, g]
    h = dup_rem(f, g, K)

    while h:
        prs.append(h)
        f, g = g, h
        h = dup_rem(f, g, K)

    return prs

def dmp_euclidean_prs(f, g, u, K):
    """
    Euclidean polynomial remainder sequence (PRS) in `K[X]`.

    Examples
    ========

    >>> from sympy.polys.domains import QQ
    >>> from sympy.polys.euclidtools import dmp_euclidean_prs

    """
    if not u:
        return dup_euclidean_prs(f, g, K)
    else:
        raise MultivariatePolynomialError(f, g)

def dup_primitive_prs(f, g, K):
    """
    Primitive polynomial remainder sequence (PRS) in `K[x]`.

    Examples
    ========

    >>> from sympy.polys.domains import ZZ
    >>> from sympy.polys.euclidtools import dup_primitive_prs

    >>> f = ZZ.map([1, 0, 1, 0, -3, -3, 8, 2, -5])
    >>> g = ZZ.map([3, 0, 5, 0, -4, -9, 21])

    >>> prs = dup_primitive_prs(f, g, ZZ)

    >>> prs[0]
    [1, 0, 1, 0, -3, -3, 8, 2, -5]
    >>> prs[1]
    [3, 0, 5, 0, -4, -9, 21]
    >>> prs[2]
    [-5, 0, 1, 0, -3]
    >>> prs[3]
    [13, 25, -49]
    >>> prs[4]
    [4663, -6150]
    >>> prs[5]
    [1]

    """
    prs = [f, g]
    _, h = dup_primitive(dup_prem(f, g, K), K)

    while h:
        prs.append(h)
        f, g = g, h
        _, h = dup_primitive(dup_prem(f, g, K), K)

    return prs

def dmp_primitive_prs(f, g, u, K):
    """
    Primitive polynomial remainder sequence (PRS) in `K[X]`.

    Examples
    ========

    >>> from sympy.polys.domains import ZZ
    >>> from sympy.polys.euclidtools import dmp_primitive_prs

    """
    if not u:
        return dup_primitive_prs(f, g, K)
    else:
        raise MultivariatePolynomialError(f, g)

@cythonized("n,m,d,k")
def dup_inner_subresultants(f, g, K):
    """
    Subresultant PRS algorithm in `K[x]`.

    Computes the subresultant polynomial remainder sequence (PRS) of `f`
    and `g`, and the values for `\beta_i` and `\delta_i`. The last two
    sequences of values are necessary for computing the resultant in
    :func:`dup_prs_resultant`.

    Examples
    ========

    >>> from sympy.polys.domains import ZZ
    >>> from sympy.polys.euclidtools import dup_inner_subresultants

    >>> f = ZZ.map([1, 0, 1])
    >>> g = ZZ.map([1, 0, -1])

    >>> dup_inner_subresultants(f, g, ZZ)
    ([[1, 0, 1], [1, 0, -1], [-2]], [-1, -1], [0, 2])

    """
    n = dup_degree(f)
    m = dup_degree(g)

    if n < m:
        f, g = g, f
        n, m = m, n

    R = [f, g]
    d = n - m

    b = (-K.one)**(d+1)
    c =  -K.one

    B, D = [b], [d]

    if not f or not g:
        return R, B, D

    h = dup_prem(f, g, K)
    h = dup_mul_ground(h, b, K)

    while h:
        k = dup_degree(h)
        R.append(h)

        lc = dup_LC(g, K)

        if not d:
            q = c
        else:
            q = c**(d-1)

        c = K.quo((-lc)**d, q)
        b = -lc * c**(m-k)

        f, g, m, d = g, h, k, m-k

        B.append(b)
        D.append(d)

        h = dup_prem(f, g, K)

        h = dup_quo_ground(h, b, K)

    return R, B, D

def dup_subresultants(f, g, K):
    """
    Computes subresultant PRS of two polynomials in `K[x]`.

    Examples
    ========

    >>> from sympy.polys.domains import ZZ
    >>> from sympy.polys.euclidtools import dup_subresultants

    >>> f = ZZ.map([1, 0, 1])
    >>> g = ZZ.map([1, 0, -1])

    >>> dup_subresultants(f, g, ZZ)
    [[1, 0, 1], [1, 0, -1], [-2]]

    """
    return dup_inner_subresultants(f, g, K)[0]

@cythonized("s,i,du,dv,dw")
def dup_prs_resultant(f, g, K):
    """
    Resultant algorithm in `K[x]` using subresultant PRS.

    Examples
    ========

    >>> from sympy.polys.domains import ZZ
    >>> from sympy.polys.euclidtools import dup_prs_resultant

    >>> f = ZZ.map([1, 0, 1])
    >>> g = ZZ.map([1, 0, -1])

    >>> dup_prs_resultant(f, g, ZZ)
    (4, [[1, 0, 1], [1, 0, -1], [-2]])

    """
    if not f or not g:
        return (K.zero, [])

    R, B, D = dup_inner_subresultants(f, g, K)

    if dup_degree(R[-1]) > 0:
        return (K.zero, R)
    if R[-2] == [K.one]:
        return (dup_LC(R[-1], K), R)

    s, i = 1, 1
    p, q = K.one, K.one

    for b, d in list(zip(B, D))[:-1]:
        du = dup_degree(R[i-1])
        dv = dup_degree(R[i  ])
        dw = dup_degree(R[i+1])

        if du % 2 and dv % 2:
            s = -s

        lc, i = dup_LC(R[i], K), i+1

        p *= b**dv * lc**(du-dw)
        q *= lc**(dv*(1+d))

    if s < 0:
        p = -p

    i = dup_degree(R[-2])

    res = dup_LC(R[-1], K)**i

    res = K.quo(res*p, q)

    return res, R

def dup_resultant(f, g, K, includePRS=False):
    """
    Computes resultant of two polynomials in `K[x]`.

    Examples
    ========

    >>> from sympy.polys.domains import ZZ
    >>> from sympy.polys.euclidtools import dup_resultant

    >>> f = ZZ.map([1, 0, 1])
    >>> g = ZZ.map([1, 0, -1])

    >>> dup_resultant(f, g, ZZ)
    4

    """
    if includePRS:
        return dup_prs_resultant(f, g, K)
    return dup_prs_resultant(f, g, K)[0]

@cythonized("u,v,n,m,d,k")
def dmp_inner_subresultants(f, g, u, K):
    """
    Subresultant PRS algorithm in `K[X]`.

    Examples
    ========

    >>> from sympy.polys.domains import ZZ
    >>> from sympy.polys.euclidtools import dmp_inner_subresultants

    >>> f = ZZ.map([[3, 0], [], [-1, 0, 0, -4]])
    >>> g = ZZ.map([[1], [1, 0, 0, 0], [-9]])

    >>> a = [[3, 0, 0, 0, 0], [1, 0, -27, 4]]
    >>> b = [[-3, 0, 0, -12, 1, 0, -54, 8, 729, -216, 16]]

    >>> R = ZZ.map([f, g, a, b])
    >>> B = ZZ.map([[-1], [1], [9, 0, 0, 0, 0, 0, 0, 0, 0]])
    >>> D = ZZ.map([0, 1, 1])

    >>> dmp_inner_subresultants(f, g, 1, ZZ) == (R, B, D)
    True

    """
    if not u:
        return dup_inner_subresultants(f, g, K)

    n = dmp_degree(f, u)
    m = dmp_degree(g, u)

    if n < m:
        f, g = g, f
        n, m = m, n

    R = [f, g]
    d = n - m
    v = u - 1

    b = dmp_pow(dmp_ground(-K.one, v), d+1, v, K)
    c = dmp_ground(-K.one, v)

    B, D = [b], [d]

    if dmp_zero_p(f, u) or dmp_zero_p(g, u):
        return R, B, D

    h = dmp_prem(f, g, u, K)
    h = dmp_mul_term(h, b, 0, u, K)

    while not dmp_zero_p(h, u):
        k = dmp_degree(h, u)
        R.append(h)

        lc = dmp_LC(g, K)

        p = dmp_pow(dmp_neg(lc, v, K), d, v, K)

        if not d:
            q = c
        else:
            q = dmp_pow(c, d-1, v, K)

        c = dmp_quo(p, q, v, K)
        b = dmp_mul(dmp_neg(lc, v, K),
                    dmp_pow(c, m-k, v, K), v, K)

        f, g, m, d = g, h, k, m-k

        B.append(b)
        D.append(d)

        h = dmp_prem(f, g, u, K)

        h = [ dmp_quo(ch, b, v, K) for ch in h ]

    return R, B, D

@cythonized("u")
def dmp_subresultants(f, g, u, K):
    """
    Computes subresultant PRS of two polynomials in `K[X]`.

    Examples
    ========

    >>> from sympy.polys.domains import ZZ
    >>> from sympy.polys.euclidtools import dmp_subresultants

    >>> f = [[3, 0], [], [-1, 0, 0, -4]]
    >>> g = [[1], [1, 0, 0, 0], [-9]]

    >>> a = [[3, 0, 0, 0, 0], [1, 0, -27, 4]]
    >>> b = [[-3, 0, 0, -12, 1, 0, -54, 8, 729, -216, 16]]

    >>> dmp_subresultants(f, g, 1, ZZ) == [f, g, a, b]
    True

    """
    return dmp_inner_subresultants(f, g, u, K)[0]

@cythonized("u,v,s,i,d,du,dv,dw")
def dmp_prs_resultant(f, g, u, K):
    """
    Resultant algorithm in `K[X]` using subresultant PRS.

    Examples
    ========

    >>> from sympy.polys.domains import ZZ
    >>> from sympy.polys.euclidtools import dmp_prs_resultant

    >>> f = ZZ.map([[3, 0], [], [-1, 0, 0, -4]])
    >>> g = ZZ.map([[1], [1, 0, 0, 0], [-9]])

    >>> a = ZZ.map([[3, 0, 0, 0, 0], [1, 0, -27, 4]])
    >>> b = ZZ.map([[-3, 0, 0, -12, 1, 0, -54, 8, 729, -216, 16]])

    >>> dmp_prs_resultant(f, g, 1, ZZ) == (b[0], [f, g, a, b])
    True

    """
    if not u:
        return dup_prs_resultant(f, g, K)

    if dmp_zero_p(f, u) or dmp_zero_p(g, u):
        return (dmp_zero(u-1), [])

    R, B, D = dmp_inner_subresultants(f, g, u, K)

    if dmp_degree(R[-1], u) > 0:
        return (dmp_zero(u-1), R)
    if dmp_one_p(R[-2], u, K):
        return (dmp_LC(R[-1], K), R)

    s, i, v = 1, 1, u-1

    p = dmp_one(v, K)
    q = dmp_one(v, K)

    for b, d in list(zip(B, D))[:-1]:
        du = dmp_degree(R[i-1], u)
        dv = dmp_degree(R[i  ], u)
        dw = dmp_degree(R[i+1], u)

        if du % 2 and dv % 2:
            s = -s

        lc, i = dmp_LC(R[i], K), i+1

        p = dmp_mul(dmp_mul(p, dmp_pow(b, dv, v, K), v, K),
                               dmp_pow(lc, du-dw, v, K), v, K)
        q = dmp_mul(q, dmp_pow(lc, dv*(1+d), v, K), v, K)

        _, p, q = dmp_inner_gcd(p, q, v, K)

    if s < 0:
        p = dmp_neg(p, v, K)

    i = dmp_degree(R[-2], u)

    res = dmp_pow(dmp_LC(R[-1], K), i, v, K)
    res = dmp_quo(dmp_mul(res, p, v, K), q, v, K)

    return res, R

@cythonized("u,v,n,m,N,M,B")
def dmp_zz_modular_resultant(f, g, p, u, K):
    """
    Compute resultant of `f` and `g` modulo a prime `p`.

    Examples
    ========

    >>> from sympy.polys.domains import ZZ
    >>> from sympy.polys.euclidtools import dmp_zz_modular_resultant

    >>> f = ZZ.map([[1], [1, 2]])
    >>> g = ZZ.map([[2, 1], [3]])

    >>> dmp_zz_modular_resultant(f, g, ZZ(5), 1, ZZ)
    [-2, 0, 1]

    """
    if not u:
        return gf_int(dup_prs_resultant(f, g, K)[0] % p, p)

    v = u - 1

    n = dmp_degree(f, u)
    m = dmp_degree(g, u)

    N = dmp_degree_in(f, 1, u)
    M = dmp_degree_in(g, 1, u)

    B = n*M + m*N

    D, a = [K.one], -K.one
    r = dmp_zero(v)

    while dup_degree(D) <= B:
        while True:
            a += K.one

            if a == p:
                raise HomomorphismFailed('no luck')

            F = dmp_eval_in(f, gf_int(a, p), 1, u, K)

            if dmp_degree(F, v) == n:
                G = dmp_eval_in(g, gf_int(a, p), 1, u, K)

                if dmp_degree(G, v) == m:
                    break

        R = dmp_zz_modular_resultant(F, G, p, v, K)
        e = dmp_eval(r, a, v, K)

        if not v:
            R = dup_strip([R])
            e = dup_strip([e])
        else:
            R = [R]
            e = [e]

        d = K.invert(dup_eval(D, a, K), p)
        d = dup_mul_ground(D, d, K)
        d = dmp_raise(d, v, 0, K)

        c = dmp_mul(d, dmp_sub(R, e, v, K), v, K)
        r = dmp_add(r, c, v, K)

        r = dmp_ground_trunc(r, p, v, K)

        D = dup_mul(D, [K.one, -a], K)
        D = dup_trunc(D, p, K)

    return r

def _collins_crt(r, R, P, p, K):
    """Wrapper of CRT for Collins's resultant algorithm. """
    return gf_int(gf_crt([r, R], [P, p], K), P*p)

@cythonized("u,v,n,m")
def dmp_zz_collins_resultant(f, g, u, K):
    """
    Collins's modular resultant algorithm in `Z[X]`.

    Examples
    ========

    >>> from sympy.polys.domains import ZZ
    >>> from sympy.polys.euclidtools import dmp_zz_collins_resultant

    >>> f = ZZ.map([[1], [1, 2]])
    >>> g = ZZ.map([[2, 1], [3]])

    >>> dmp_zz_collins_resultant(f, g, 1, ZZ)
    [-2, -5, 1]

    """

    n = dmp_degree(f, u)
    m = dmp_degree(g, u)

    if n < 0 or m < 0:
        return dmp_zero(u-1)

    A = dmp_max_norm(f, u, K)
    B = dmp_max_norm(g, u, K)

    a = dmp_ground_LC(f, u, K)
    b = dmp_ground_LC(g, u, K)

    v = u - 1

    B = K(2)*K.factorial(n+m)*A**m*B**n
    r, p, P = dmp_zero(v), K.one, K.one

    while P <= B:
        p = K(nextprime(p))

        while not (a % p) or not (b % p):
            p = K(nextprime(p))

        F = dmp_ground_trunc(f, p, u, K)
        G = dmp_ground_trunc(g, p, u, K)

        try:
            R = dmp_zz_modular_resultant(F, G, p, u, K)
        except HomomorphismFailed:
            continue

        if K.is_one(P):
            r = R
        else:
            r = dmp_apply_pairs(r, R, _collins_crt, (P, p, K), v, K)

        P *= p

    return r

@cythonized("u,n,m")
def dmp_qq_collins_resultant(f, g, u, K0):
    """
    Collins's modular resultant algorithm in `Q[X]`.

    Examples
    ========

    >>> from sympy.polys.domains import QQ
    >>> from sympy.polys.euclidtools import dmp_qq_collins_resultant

    >>> f = [[QQ(1,2)], [QQ(1), QQ(2,3)]]
    >>> g = [[QQ(2), QQ(1)], [QQ(3)]]

    >>> dmp_qq_collins_resultant(f, g, 1, QQ)
    [-2/1, -7/3, 5/6]

    """
    n = dmp_degree(f, u)
    m = dmp_degree(g, u)

    if n < 0 or m < 0:
        return dmp_zero(u-1)

    K1 = K0.get_ring()

    cf, f = dmp_clear_denoms(f, u, K0, K1)
    cg, g = dmp_clear_denoms(g, u, K0, K1)

    f = dmp_convert(f, u, K0, K1)
    g = dmp_convert(g, u, K0, K1)

    r = dmp_zz_collins_resultant(f, g, u, K1)
    r = dmp_convert(r, u-1, K1, K0)

    c = K0.convert(cf**m * cg**n, K1)

    return dmp_quo_ground(r, c, u-1, K0)

@cythonized("u")
def dmp_resultant(f, g, u, K, includePRS=False):
    """
    Computes resultant of two polynomials in `K[X]`.

    Examples
    ========

    >>> from sympy.polys.domains import ZZ
    >>> from sympy.polys.euclidtools import dmp_resultant

    >>> f = ZZ.map([[3, 0], [], [-1, 0, 0, -4]])
    >>> g = ZZ.map([[1], [1, 0, 0, 0], [-9]])

    >>> dmp_resultant(f, g, 1, ZZ)
    [-3, 0, 0, -12, 1, 0, -54, 8, 729, -216, 16]

    """
    if not u:
        return dup_resultant(f, g, K, includePRS=includePRS)

    if includePRS:
        return dmp_prs_resultant(f, g, u, K)

    if K.has_Field:
        if K.is_QQ and query('USE_COLLINS_RESULTANT'):
            return dmp_qq_collins_resultant(f, g, u, K)
    else:
        if K.is_ZZ and query('USE_COLLINS_RESULTANT'):
            return dmp_zz_collins_resultant(f, g, u, K)

    return dmp_prs_resultant(f, g, u, K)[0]

@cythonized("d,s")
def dup_discriminant(f, K):
    """
    Computes discriminant of a polynomial in `K[x]`.

    Examples
    ========

    >>> from sympy.polys.domains import ZZ
    >>> from sympy.polys.euclidtools import dup_discriminant

    >>> dup_discriminant([ZZ(1), ZZ(2), ZZ(3)], ZZ)
    -8

    """
    d = dup_degree(f)

    if d <= 0:
        return K.zero
    else:
        s = (-1)**((d*(d-1)) // 2)
        c = dup_LC(f, K)

        r = dup_resultant(f, dup_diff(f, 1, K), K)

        return K.quo(r, c*K(s))

@cythonized("u,v,d,s")
def dmp_discriminant(f, u, K):
    """
    Computes discriminant of a polynomial in `K[X]`.

    Examples
    ========

    >>> from sympy.polys.domains import ZZ
    >>> from sympy.polys.euclidtools import dmp_discriminant

    >>> f = ZZ.map([[[[1]], [[]]], [[[1], []]], [[[1, 0]]]])

    >>> dmp_discriminant(f, 3, ZZ)
    [[[-4, 0]], [[1], [], []]]

    """
    if not u:
        return dup_discriminant(f, K)

    d, v = dmp_degree(f, u), u-1

    if d <= 0:
        return dmp_zero(v)
    else:
        s = (-1)**((d*(d-1)) // 2)
        c = dmp_LC(f, K)

        r = dmp_resultant(f, dmp_diff(f, 1, u, K), u, K)
        c = dmp_mul_ground(c, K(s), v, K)

        return dmp_quo(r, c, v, K)

def _dup_rr_trivial_gcd(f, g, K):
    """Handle trivial cases in GCD algorithm over a ring. """
    if not (f or g):
        return [], [], []
    elif not f:
        if K.is_nonnegative(dup_LC(g, K)):
            return g, [], [K.one]
        else:
            return dup_neg(g, K), [], [-K.one]
    elif not g:
        if K.is_nonnegative(dup_LC(f, K)):
            return f, [K.one], []
        else:
            return dup_neg(f, K), [-K.one], []

    return None

def _dup_ff_trivial_gcd(f, g, K):
    """Handle trivial cases in GCD algorithm over a field. """
    if not (f or g):
        return [], [], []
    elif not f:
        return dup_monic(g, K), [], [dup_LC(g, K)]
    elif not g:
        return dup_monic(f, K), [dup_LC(f, K)], []
    else:
        return None

@cythonized("u")
def _dmp_rr_trivial_gcd(f, g, u, K):
    """Handle trivial cases in GCD algorithm over a ring. """
    zero_f = dmp_zero_p(f, u)
    zero_g = dmp_zero_p(g, u)

    if zero_f and zero_g:
        return tuple(dmp_zeros(3, u, K))
    elif zero_f:
        if K.is_nonnegative(dmp_ground_LC(g, u, K)):
            return g, dmp_zero(u), dmp_one(u, K)
        else:
            return dmp_neg(g, u, K), dmp_zero(u), dmp_ground(-K.one, u)
    elif zero_g:
        if K.is_nonnegative(dmp_ground_LC(f, u, K)):
            return f, dmp_one(u, K), dmp_zero(u)
        else:
            return dmp_neg(f, u, K), dmp_ground(-K.one, u), dmp_zero(u)
    elif query('USE_SIMPLIFY_GCD'):
        return _dmp_simplify_gcd(f, g, u, K)
    else:
        return None

@cythonized("u")
def _dmp_ff_trivial_gcd(f, g, u, K):
    """Handle trivial cases in GCD algorithm over a field. """
    zero_f = dmp_zero_p(f, u)
    zero_g = dmp_zero_p(g, u)

    if zero_f and zero_g:
        return tuple(dmp_zeros(3, u, K))
    elif zero_f:
        return (dmp_ground_monic(g, u, K),
                dmp_zero(u),
                dmp_ground(dmp_ground_LC(g, u, K), u))
    elif zero_g:
        return (dmp_ground_monic(f, u, K),
                dmp_ground(dmp_ground_LC(f, u, K), u),
                dmp_zero(u))
    elif query('USE_SIMPLIFY_GCD'):
        return _dmp_simplify_gcd(f, g, u, K)
    else:
        return None

@cythonized("u,v,df,dg")
def _dmp_simplify_gcd(f, g, u, K):
    """Try to eliminate `x_0` from GCD computation in `K[X]`. """
    df = dmp_degree(f, u)
    dg = dmp_degree(g, u)

    if df > 0 and dg > 0:
        return None

    if not (df or dg):
        F = dmp_LC(f, K)
        G = dmp_LC(g, K)
    else:
        if not df:
            F = dmp_LC(f, K)
            G = dmp_content(g, u, K)
        else:
            F = dmp_content(f, u, K)
            G = dmp_LC(g, K)

    v = u - 1
    h = dmp_gcd(F, G, v, K)

    cff = [ dmp_quo(cf, h, v, K) for cf in f ]
    cfg = [ dmp_quo(cg, h, v, K) for cg in g ]

    return [h], cff, cfg

def dup_rr_prs_gcd(f, g, K):
    """
    Computes polynomial GCD using subresultants over a ring.

    Returns ``(h, cff, cfg)`` such that ``a = gcd(f, g)``, ``cff = quo(f, h)``,
    and ``cfg = quo(g, h)``.

    Examples
    ========

    >>> from sympy.polys.domains import ZZ
    >>> from sympy.polys.euclidtools import dup_rr_prs_gcd

    >>> f = ZZ.map([1, 0, -1])
    >>> g = ZZ.map([1, -3, 2])

    >>> dup_rr_prs_gcd(f, g, ZZ)
    ([1, -1], [1, 1], [1, -2])

    """
    result = _dup_rr_trivial_gcd(f, g, K)

    if result is not None:
        return result

    fc, F = dup_primitive(f, K)
    gc, G = dup_primitive(g, K)

    c = K.gcd(fc, gc)

    h = dup_subresultants(F, G, K)[-1]
    _, h = dup_primitive(h, K)

    if K.is_negative(dup_LC(h, K)):
        c = -c

    h = dup_mul_ground(h, c, K)

    cff = dup_quo(f, h, K)
    cfg = dup_quo(g, h, K)

    return h, cff, cfg

def dup_ff_prs_gcd(f, g, K):
    """
    Computes polynomial GCD using subresultants over a field.

    Returns ``(h, cff, cfg)`` such that ``a = gcd(f, g)``, ``cff = quo(f, h)``,
    and ``cfg = quo(g, h)``.

    Examples
    ========

    >>> from sympy.polys.domains import QQ
    >>> from sympy.polys.euclidtools import dup_ff_prs_gcd

    >>> f = QQ.map([1, 0, -1])
    >>> g = QQ.map([1, -3, 2])

    >>> dup_ff_prs_gcd(f, g, QQ)
    ([1/1, -1/1], [1/1, 1/1], [1/1, -2/1])

    """
    result = _dup_ff_trivial_gcd(f, g, K)

    if result is not None:
        return result

    h = dup_subresultants(f, g, K)[-1]
    h = dup_monic(h, K)

    cff = dup_quo(f, h, K)
    cfg = dup_quo(g, h, K)

    return h, cff, cfg

@cythonized("u")
def dmp_rr_prs_gcd(f, g, u, K):
    """
    Computes polynomial GCD using subresultants over a ring.

    Returns ``(h, cff, cfg)`` such that ``a = gcd(f, g)``, ``cff = quo(f, h)``,
    and ``cfg = quo(g, h)``.

    Examples
    ========

    >>> from sympy.polys.domains import ZZ
    >>> from sympy.polys.euclidtools import dmp_rr_prs_gcd

    >>> f = ZZ.map([[1], [2, 0], [1, 0, 0]])
    >>> g = ZZ.map([[1], [1, 0], []])

    >>> dmp_rr_prs_gcd(f, g, 1, ZZ)
    ([[1], [1, 0]], [[1], [1, 0]], [[1], []])

    """
    if not u:
        return dup_rr_prs_gcd(f, g, K)

    result = _dmp_rr_trivial_gcd(f, g, u, K)

    if result is not None:
        return result

    fc, F = dmp_primitive(f, u, K)
    gc, G = dmp_primitive(g, u, K)

    h = dmp_subresultants(F, G, u, K)[-1]
    c, _, _ = dmp_rr_prs_gcd(fc, gc, u-1, K)

    if K.is_negative(dmp_ground_LC(h, u, K)):
        h = dmp_neg(h, u, K)

    _, h = dmp_primitive(h, u, K)
    h = dmp_mul_term(h, c, 0, u, K)

    cff = dmp_quo(f, h, u, K)
    cfg = dmp_quo(g, h, u, K)

    return h, cff, cfg

@cythonized("u")
def dmp_ff_prs_gcd(f, g, u, K):
    """
    Computes polynomial GCD using subresultants over a field.

    Returns ``(h, cff, cfg)`` such that ``a = gcd(f, g)``, ``cff = quo(f, h)``,
    and ``cfg = quo(g, h)``.

    Examples
    ========

    >>> from sympy.polys.domains import QQ
    >>> from sympy.polys.euclidtools import dmp_ff_prs_gcd

    >>> f = [[QQ(1,2)], [QQ(1), QQ(0)], [QQ(1,2), QQ(0), QQ(0)]]
    >>> g = [[QQ(1)], [QQ(1), QQ(0)], []]

    >>> dmp_ff_prs_gcd(f, g, 1, QQ)
    ([[1/1], [1/1, 0/1]], [[1/2], [1/2, 0/1]], [[1/1], []])

    """
    if not u:
        return dup_ff_prs_gcd(f, g, K)

    result = _dmp_ff_trivial_gcd(f, g, u, K)

    if result is not None:
        return result

    fc, F = dmp_primitive(f, u, K)
    gc, G = dmp_primitive(g, u, K)

    h = dmp_subresultants(F, G, u, K)[-1]
    c, _, _ = dmp_ff_prs_gcd(fc, gc, u-1, K)

    _, h = dmp_primitive(h, u, K)
    h = dmp_mul_term(h, c, 0, u, K)
    h = dmp_ground_monic(h, u, K)

    cff = dmp_quo(f, h, u, K)
    cfg = dmp_quo(g, h, u, K)

    return h, cff, cfg

HEU_GCD_MAX = 6

def _dup_zz_gcd_interpolate(h, x, K):
    """Interpolate polynomial GCD from integer GCD. """
    f = []

    while h:
        g = h % x

        if g > x // 2:
            g -= x

        f.insert(0, g)
        h = (h-g) // x

    return f

@cythonized("i,df,dg")
def dup_zz_heu_gcd(f, g, K):
    """
    Heuristic polynomial GCD in `Z[x]`.

    Given univariate polynomials `f` and `g` in `Z[x]`, returns
    their GCD and cofactors, i.e. polynomials ``h``, ``cff`` and ``cfg``
    such that::

          h = gcd(f, g), cff = quo(f, h) and cfg = quo(g, h)

    The algorithm is purely heuristic which means it may fail to compute
    the GCD. This will be signaled by raising an exception. In this case
    you will need to switch to another GCD method.

    The algorithm computes the polynomial GCD by evaluating polynomials
    f and g at certain points and computing (fast) integer GCD of those
    evaluations. The polynomial GCD is recovered from the integer image
    by interpolation.  The final step is to verify if the result is the
    correct GCD. This gives cofactors as a side effect.

    Examples
    ========

    >>> from sympy.polys.domains import ZZ
    >>> from sympy.polys.euclidtools import dup_zz_heu_gcd

    >>> f = ZZ.map([1, 0, -1])
    >>> g = ZZ.map([1, -3, 2])

    >>> dup_zz_heu_gcd(f, g, ZZ)
    ([1, -1], [1, 1], [1, -2])

    References
    ==========

    1. [Liao95]_

    """
    result = _dup_rr_trivial_gcd(f, g, K)

    if result is not None:
        return result

    df = dup_degree(f)
    dg = dup_degree(g)

    gcd, f, g = dup_extract(f, g, K)

    if df == 0 or dg == 0:
        return [gcd], f, g

    f_norm = dup_max_norm(f, K)
    g_norm = dup_max_norm(g, K)

    B = 2*min(f_norm, g_norm) + 29

    x = max(min(B, 99*K.sqrt(B)),
            2*min(f_norm // abs(dup_LC(f, K)),
                  g_norm // abs(dup_LC(g, K))) + 2)

    for i in xrange(0, HEU_GCD_MAX):
        ff = dup_eval(f, x, K)
        gg = dup_eval(g, x, K)

        if ff and gg:
            h = K.gcd(ff, gg)

            cff = ff // h
            cfg = gg // h

            h = _dup_zz_gcd_interpolate(h, x, K)
            h = dup_primitive(h, K)[1]

            cff_, r = dup_div(f, h, K)

            if not r:
                cfg_, r = dup_div(g, h, K)

                if not r:
                    h = dup_mul_ground(h, gcd, K)
                    return h, cff_, cfg_

            cff = _dup_zz_gcd_interpolate(cff, x, K)

            h, r = dup_div(f, cff, K)

            if not r:
                cfg_, r = dup_div(g, h, K)

                if not r:
                    h = dup_mul_ground(h, gcd, K)
                    return h, cff, cfg_

            cfg = _dup_zz_gcd_interpolate(cfg, x, K)

            h, r = dup_div(g, cfg, K)

            if not r:
                cff_, r = dup_div(f, h, K)

                if not r:
                    h = dup_mul_ground(h, gcd, K)
                    return h, cff, cfg

        x = 73794*x * K.sqrt(K.sqrt(x)) // 27011

    raise HeuristicGCDFailed('no luck')

@cythonized("v")
def _dmp_zz_gcd_interpolate(h, x, v, K):
    """Interpolate polynomial GCD from integer GCD. """
    f = []

    while not dmp_zero_p(h, v):
        g = dmp_ground_trunc(h, x, v, K)
        f.insert(0, g)

        h = dmp_sub(h, g, v, K)
        h = dmp_quo_ground(h, x, v, K)

    if K.is_negative(dmp_ground_LC(f, v+1, K)):
        return dmp_neg(f, v+1, K)
    else:
        return f

@cythonized("u,v,i,dg,df")
def dmp_zz_heu_gcd(f, g, u, K):
    """
    Heuristic polynomial GCD in `Z[X]`.

    Given univariate polynomials `f` and `g` in `Z[X]`, returns
    their GCD and cofactors, i.e. polynomials ``h``, ``cff`` and ``cfg``
    such that::

          h = gcd(f, g), cff = quo(f, h) and cfg = quo(g, h)

    The algorithm is purely heuristic which means it may fail to compute
    the GCD. This will be signaled by raising an exception. In this case
    you will need to switch to another GCD method.

    The algorithm computes the polynomial GCD by evaluating polynomials
    f and g at certain points and computing (fast) integer GCD of those
    evaluations. The polynomial GCD is recovered from the integer image
    by interpolation. The evaluation proces reduces f and g variable by
    variable into a large integer.  The final step is to verify if the
    interpolated polynomial is the correct GCD. This gives cofactors of
    the input polynomials as a side effect.

    Examples
    ========

    >>> from sympy.polys.domains import ZZ
    >>> from sympy.polys.euclidtools import dmp_zz_heu_gcd

    >>> f = ZZ.map([[1], [2, 0], [1, 0, 0]])
    >>> g = ZZ.map([[1], [1, 0], []])

    >>> dmp_zz_heu_gcd(f, g, 1, ZZ)
    ([[1], [1, 0]], [[1], [1, 0]], [[1], []])

    References
    ==========

    1. [Liao95]_

    """
    if not u:
        return dup_zz_heu_gcd(f, g, K)

    result = _dmp_rr_trivial_gcd(f, g, u, K)

    if result is not None:
        return result

    gcd, f, g = dmp_ground_extract(f, g, u, K)

    f_norm = dmp_max_norm(f, u, K)
    g_norm = dmp_max_norm(g, u, K)

    B = 2*min(f_norm, g_norm) + 29

    x = max(min(B, 99*K.sqrt(B)),
            2*min(f_norm // abs(dmp_ground_LC(f, u, K)),
                  g_norm // abs(dmp_ground_LC(g, u, K))) + 2)

    for i in xrange(0, HEU_GCD_MAX):
        ff = dmp_eval(f, x, u, K)
        gg = dmp_eval(g, x, u, K)

        v = u - 1

        if not (dmp_zero_p(ff, v) or dmp_zero_p(gg, v)):
            h, cff, cfg = dmp_zz_heu_gcd(ff, gg, v, K)

            h = _dmp_zz_gcd_interpolate(h, x, v, K)
            h = dmp_ground_primitive(h, u, K)[1]

            cff_, r = dmp_div(f, h, u, K)

            if dmp_zero_p(r, u):
                cfg_, r = dmp_div(g, h, u, K)

                if dmp_zero_p(r, u):
                    h = dmp_mul_ground(h, gcd, u, K)
                    return h, cff_, cfg_

            cff = _dmp_zz_gcd_interpolate(cff, x, v, K)

            h, r = dmp_div(f, cff, u, K)

            if dmp_zero_p(r, u):
                cfg_, r = dmp_div(g, h, u, K)

                if dmp_zero_p(r, u):
                    h = dmp_mul_ground(h, gcd, u, K)
                    return h, cff, cfg_

            cfg = _dmp_zz_gcd_interpolate(cfg, x, v, K)

            h, r = dmp_div(g, cfg, u, K)

            if dmp_zero_p(r, u):
                cff_, r = dmp_div(f, h, u, K)

                if dmp_zero_p(r, u):
                    h = dmp_mul_ground(h, gcd, u, K)
                    return h, cff_, cfg

        x = 73794*x * K.sqrt(K.sqrt(x)) // 27011

    raise HeuristicGCDFailed('no luck')

def dup_qq_heu_gcd(f, g, K0):
    """
    Heuristic polynomial GCD in `Q[x]`.

    Returns ``(h, cff, cfg)`` such that ``a = gcd(f, g)``,
    ``cff = quo(f, h)``, and ``cfg = quo(g, h)``.

    Examples
    ========

    >>> from sympy.polys.domains import QQ
    >>> from sympy.polys.euclidtools import dup_qq_heu_gcd

    >>> f = [QQ(1,2), QQ(7,4), QQ(3,2)]
    >>> g = [QQ(1,2), QQ(1), QQ(0)]

    >>> dup_qq_heu_gcd(f, g, QQ)
    ([1/1, 2/1], [1/2, 3/4], [1/2, 0/1])

    """
    result = _dup_ff_trivial_gcd(f, g, K0)

    if result is not None:
        return result

    K1 = K0.get_ring()

    cf, f = dup_clear_denoms(f, K0, K1)
    cg, g = dup_clear_denoms(g, K0, K1)

    f = dup_convert(f, K0, K1)
    g = dup_convert(g, K0, K1)

    h, cff, cfg = dup_zz_heu_gcd(f, g, K1)

    h = dup_convert(h, K1, K0)

    c = dup_LC(h, K0)
    h = dup_monic(h, K0)

    cff = dup_convert(cff, K1, K0)
    cfg = dup_convert(cfg, K1, K0)

    cff = dup_mul_ground(cff, K0.quo(c, cf), K0)
    cfg = dup_mul_ground(cfg, K0.quo(c, cg), K0)

    return h, cff, cfg

@cythonized("u")
def dmp_qq_heu_gcd(f, g, u, K0):
    """
    Heuristic polynomial GCD in `Q[X]`.

    Returns ``(h, cff, cfg)`` such that ``a = gcd(f, g)``,
    ``cff = quo(f, h)``, and ``cfg = quo(g, h)``.

    Examples
    ========

    >>> from sympy.polys.domains import QQ
    >>> from sympy.polys.euclidtools import dmp_qq_heu_gcd

    >>> f = [[QQ(1,4)], [QQ(1), QQ(0)], [QQ(1), QQ(0), QQ(0)]]
    >>> g = [[QQ(1,2)], [QQ(1), QQ(0)], []]

    >>> dmp_qq_heu_gcd(f, g, 1, QQ)
    ([[1/1], [2/1, 0/1]], [[1/4], [1/2, 0/1]], [[1/2], []])

    """
    result = _dmp_ff_trivial_gcd(f, g, u, K0)

    if result is not None:
        return result

    K1 = K0.get_ring()

    cf, f = dmp_clear_denoms(f, u, K0, K1)
    cg, g = dmp_clear_denoms(g, u, K0, K1)

    f = dmp_convert(f, u, K0, K1)
    g = dmp_convert(g, u, K0, K1)

    h, cff, cfg = dmp_zz_heu_gcd(f, g, u, K1)

    h = dmp_convert(h, u, K1, K0)

    c = dmp_ground_LC(h, u, K0)
    h = dmp_ground_monic(h, u, K0)

    cff = dmp_convert(cff, u, K1, K0)
    cfg = dmp_convert(cfg, u, K1, K0)

    cff = dmp_mul_ground(cff, K0.quo(c, cf), u, K0)
    cfg = dmp_mul_ground(cfg, K0.quo(c, cg), u, K0)

    return h, cff, cfg

def dup_inner_gcd(f, g, K):
    """
    Computes polynomial GCD and cofactors of `f` and `g` in `K[x]`.

    Returns ``(h, cff, cfg)`` such that ``a = gcd(f, g)``,
    ``cff = quo(f, h)``, and ``cfg = quo(g, h)``.

    Examples
    ========

    >>> from sympy.polys.domains import ZZ
    >>> from sympy.polys.euclidtools import dup_inner_gcd

    >>> f = ZZ.map([1, 0, -1])
    >>> g = ZZ.map([1, -3, 2])

    >>> dup_inner_gcd(f, g, ZZ)
    ([1, -1], [1, 1], [1, -2])

    """
    if K.has_Field or not K.is_Exact:
        if K.is_QQ and query('USE_HEU_GCD'):
            try:
                return dup_qq_heu_gcd(f, g, K)
            except HeuristicGCDFailed:
                pass

        return dup_ff_prs_gcd(f, g, K)
    else:
        if K.is_ZZ and query('USE_HEU_GCD'):
            try:
                return dup_zz_heu_gcd(f, g, K)
            except HeuristicGCDFailed:
                pass

        return dup_rr_prs_gcd(f, g, K)

@cythonized("u")
def _dmp_inner_gcd(f, g, u, K):
    """Helper function for `dmp_inner_gcd()`. """
    if K.has_Field or not K.is_Exact:
        if K.is_QQ and query('USE_HEU_GCD'):
            try:
                return dmp_qq_heu_gcd(f, g, u, K)
            except HeuristicGCDFailed:
                pass

        return dmp_ff_prs_gcd(f, g, u, K)
    else:
        if K.is_ZZ and query('USE_HEU_GCD'):
            try:
                return dmp_zz_heu_gcd(f, g, u, K)
            except HeuristicGCDFailed:
                pass

        return dmp_rr_prs_gcd(f, g, u, K)

@cythonized("u")
def dmp_inner_gcd(f, g, u, K):
    """
    Computes polynomial GCD and cofactors of `f` and `g` in `K[X]`.

    Returns ``(h, cff, cfg)`` such that ``a = gcd(f, g)``,
    ``cff = quo(f, h)``, and ``cfg = quo(g, h)``.

    Examples
    ========

    >>> from sympy.polys.domains import ZZ
    >>> from sympy.polys.euclidtools import dmp_inner_gcd

    >>> f = ZZ.map([[1], [2, 0], [1, 0, 0]])
    >>> g = ZZ.map([[1], [1, 0], []])

    >>> dmp_inner_gcd(f, g, 1, ZZ)
    ([[1], [1, 0]], [[1], [1, 0]], [[1], []])

    """
    if not u:
        return dup_inner_gcd(f, g, K)

    J, (f, g) = dmp_multi_deflate((f, g), u, K)
    h, cff, cfg = _dmp_inner_gcd(f, g, u, K)

    return (dmp_inflate(h, J, u, K),
            dmp_inflate(cff, J, u, K),
            dmp_inflate(cfg, J, u, K))

def dup_gcd(f, g, K):
    """
    Computes polynomial GCD of `f` and `g` in `K[x]`.

    Examples
    ========

    >>> from sympy.polys.domains import ZZ
    >>> from sympy.polys.euclidtools import dup_gcd

    >>> f = ZZ.map([1, 0, -1])
    >>> g = ZZ.map([1, -3, 2])

    >>> dup_gcd(f, g, ZZ)
    [1, -1]

    """
    return dup_inner_gcd(f, g, K)[0]

@cythonized("u")
def dmp_gcd(f, g, u, K):
    """
    Computes polynomial GCD of `f` and `g` in `K[X]`.

    Examples
    ========

    >>> from sympy.polys.domains import ZZ
    >>> from sympy.polys.euclidtools import dmp_gcd

    >>> f = ZZ.map([[1], [2, 0], [1, 0, 0]])
    >>> g = ZZ.map([[1], [1, 0], []])

    >>> dmp_gcd(f, g, 1, ZZ)
    [[1], [1, 0]]

    """
    return dmp_inner_gcd(f, g, u, K)[0]

def dup_rr_lcm(f, g, K):
    """
    Computes polynomial LCM over a ring in `K[x]`.

    Examples
    ========

    >>> from sympy.polys.domains import ZZ
    >>> from sympy.polys.euclidtools import dup_rr_lcm

    >>> f = ZZ.map([1, 0, -1])
    >>> g = ZZ.map([1, -3, 2])

    >>> dup_rr_lcm(f, g, ZZ)
    [1, -2, -1, 2]

    """
    fc, f = dup_primitive(f, K)
    gc, g = dup_primitive(g, K)

    c = K.lcm(fc, gc)

    h = dup_quo(dup_mul(f, g, K),
                dup_gcd(f, g, K), K)

    return dup_mul_ground(h, c, K)

def dup_ff_lcm(f, g, K):
    """
    Computes polynomial LCM over a field in `K[x]`.

    Examples
    ========

    >>> from sympy.polys.domains import QQ
    >>> from sympy.polys.euclidtools import dup_ff_lcm

    >>> f = [QQ(1,2), QQ(7,4), QQ(3,2)]
    >>> g = [QQ(1,2), QQ(1), QQ(0)]

    >>> dup_ff_lcm(f, g, QQ)
    [1/1, 7/2, 3/1, 0/1]

    """
    h = dup_quo(dup_mul(f, g, K),
                dup_gcd(f, g, K), K)

    return dup_monic(h, K)

def dup_lcm(f, g, K):
    """
    Computes polynomial LCM of `f` and `g` in `K[x]`.

    Examples
    ========

    >>> from sympy.polys.domains import ZZ
    >>> from sympy.polys.euclidtools import dup_lcm

    >>> f = ZZ.map([1, 0, -1])
    >>> g = ZZ.map([1, -3, 2])

    >>> dup_lcm(f, g, ZZ)
    [1, -2, -1, 2]

    """
    if K.has_Field or not K.is_Exact:
        return dup_ff_lcm(f, g, K)
    else:
        return dup_rr_lcm(f, g, K)

@cythonized("u")
def dmp_rr_lcm(f, g, u, K):
    """
    Computes polynomial LCM over a ring in `K[X]`.

    Examples
    ========

    >>> from sympy.polys.domains import ZZ
    >>> from sympy.polys.euclidtools import dmp_rr_lcm

    >>> f = ZZ.map([[1], [2, 0], [1, 0, 0]])
    >>> g = ZZ.map([[1], [1, 0], []])

    >>> dmp_rr_lcm(f, g, 1, ZZ)
    [[1], [2, 0], [1, 0, 0], []]

    """
    fc, f = dmp_ground_primitive(f, u, K)
    gc, g = dmp_ground_primitive(g, u, K)

    c = K.lcm(fc, gc)

    h = dmp_quo(dmp_mul(f, g, u, K),
                dmp_gcd(f, g, u, K), u, K)

    return dmp_mul_ground(h, c, u, K)

@cythonized("u")
def dmp_ff_lcm(f, g, u, K):
    """
    Computes polynomial LCM over a field in `K[X]`.

    Examples
    ========

    >>> from sympy.polys.domains import QQ
    >>> from sympy.polys.euclidtools import dmp_ff_lcm

    >>> f = [[QQ(1,4)], [QQ(1), QQ(0)], [QQ(1), QQ(0), QQ(0)]]
    >>> g = [[QQ(1,2)], [QQ(1), QQ(0)], []]

    >>> dmp_ff_lcm(f, g, 1, QQ)
    [[1/1], [4/1, 0/1], [4/1, 0/1, 0/1], []]

    """
    h = dmp_quo(dmp_mul(f, g, u, K),
                dmp_gcd(f, g, u, K), u, K)

    return dmp_ground_monic(h, u, K)

@cythonized("u")
def dmp_lcm(f, g, u, K):
    """
    Computes polynomial LCM of `f` and `g` in `K[X]`.

    Examples
    ========

    >>> from sympy.polys.domains import ZZ
    >>> from sympy.polys.euclidtools import dmp_lcm

    >>> f = ZZ.map([[1], [2, 0], [1, 0, 0]])
    >>> g = ZZ.map([[1], [1, 0], []])

    >>> dmp_lcm(f, g, 1, ZZ)
    [[1], [2, 0], [1, 0, 0], []]

    """
    if not u:
        return dup_lcm(f, g, K)

    if K.has_Field or not K.is_Exact:
        return dmp_ff_lcm(f, g, u, K)
    else:
        return dmp_rr_lcm(f, g, u, K)

@cythonized("u,v")
def dmp_content(f, u, K):
    """
    Returns GCD of multivariate coefficients.

    Examples
    ========

    >>> from sympy.polys.domains import ZZ
    >>> from sympy.polys.euclidtools import dmp_content

    >>> f = ZZ.map([[2, 6], [4, 12]])

    >>> dmp_content(f, 1, ZZ)
    [2, 6]

    """
    cont, v = dmp_LC(f, K), u-1

    if dmp_zero_p(f, u):
        return cont

    for c in f[1:]:
        cont = dmp_gcd(cont, c, v, K)

        if dmp_one_p(cont, v, K):
            break

    if K.is_negative(dmp_ground_LC(cont, v, K)):
        return dmp_neg(cont, v, K)
    else:
        return cont

@cythonized("u,v")
def dmp_primitive(f, u, K):
    """
    Returns multivariate content and a primitive polynomial.

    Examples
    ========

    >>> from sympy.polys.domains import ZZ
    >>> from sympy.polys.euclidtools import dmp_primitive

    >>> f = ZZ.map([[2, 6], [4, 12]])

    >>> dmp_primitive(f, 1, ZZ)
    ([2, 6], [[1], [2]])

    """
    cont, v = dmp_content(f, u, K), u-1

    if dmp_zero_p(f, u) or dmp_one_p(cont, v, K):
        return cont, f
    else:
        return cont, [ dmp_quo(c, cont, v, K) for c in f ]

def dup_cancel(f, g, K, include=True):
    """
    Cancel common factors in a rational function `f/g`.

    Examples
    ========

    >>> from sympy.polys.domains import ZZ
    >>> from sympy.polys.euclidtools import dup_cancel

    >>> f = ZZ.map([2, 0, -2])
    >>> g = ZZ.map([1, -2, 1])

    >>> dup_cancel(f, g, ZZ)
    ([2, 2], [1, -1])

    """
    return dmp_cancel(f, g, 0, K, include=include)

def dmp_cancel(f, g, u, K, include=True):
    """
    Cancel common factors in a rational function `f/g`.

    Examples
    ========

    >>> from sympy.polys.domains import ZZ
    >>> from sympy.polys.euclidtools import dmp_cancel

    >>> f = ZZ.map([[2], [0], [-2]])
    >>> g = ZZ.map([[1], [-2], [1]])

    >>> dmp_cancel(f, g, 1, ZZ)
    ([[2], [2]], [[1], [-1]])

    """
<<<<<<< HEAD
    if dmp_zero_p(f, u):
        if include:
            return f, dmp_one(u, K)
        else:
            # XXX: What should this return?
            return K.one, K.one, f, g

    if dmp_zero_p(g, u):
        # XXX: Should this rather raise some kind of error?
        if include:
            return f, g
        else:
            return K.one, K.one, f, g

=======
>>>>>>> 49f0b4b1
    K0 = None

    if K.has_Field and K.has_assoc_Ring:
        K0, K = K, K.get_ring()

        cq, f = dmp_clear_denoms(f, u, K0, K, convert=True)
        cp, g = dmp_clear_denoms(g, u, K0, K, convert=True)
    else:
        cp, cq = K.one, K.one

    _, p, q = dmp_inner_gcd(f, g, u, K)

    if K0 is not None:
        p = dmp_convert(p, u, K, K0)
        q = dmp_convert(q, u, K, K0)

        K = K0

    p_neg = K.is_negative(dmp_ground_LC(p, u, K))
    q_neg = K.is_negative(dmp_ground_LC(q, u, K))

    if p_neg and q_neg:
        p, q = dmp_neg(p, u, K), dmp_neg(q, u, K)
    elif p_neg:
        cp, p = -cp, dmp_neg(p, u, K)
    elif q_neg:
        cp, q = -cp, dmp_neg(q, u, K)

    if not include:
        return cp, cq, p, q

    p = dmp_mul_ground(p, cp, u, K)
    q = dmp_mul_ground(q, cq, u, K)

    return p, q<|MERGE_RESOLUTION|>--- conflicted
+++ resolved
@@ -1879,23 +1879,6 @@
     ([[2], [2]], [[1], [-1]])
 
     """
-<<<<<<< HEAD
-    if dmp_zero_p(f, u):
-        if include:
-            return f, dmp_one(u, K)
-        else:
-            # XXX: What should this return?
-            return K.one, K.one, f, g
-
-    if dmp_zero_p(g, u):
-        # XXX: Should this rather raise some kind of error?
-        if include:
-            return f, g
-        else:
-            return K.one, K.one, f, g
-
-=======
->>>>>>> 49f0b4b1
     K0 = None
 
     if K.has_Field and K.has_assoc_Ring:
