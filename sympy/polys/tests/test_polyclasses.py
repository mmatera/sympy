"""Tests for OO layer of several polynomial representations. """

from sympy.polys.polyclasses import (
    DMP, init_normal_DMP,
    DMF, init_normal_DMF,
    ANP, init_normal_ANP,
)

from sympy.polys.domains import ZZ, QQ
from sympy.polys.specialpolys import f_4

from sympy.polys.polyerrors import (
    ExactQuotientFailed,
)

<<<<<<< HEAD
from sympy import raises
=======
from sympy.utilities.pytest import raises
>>>>>>> c9470ac4

def test_DMP___init__():
    f = DMP([[0],[],[0,1,2],[3]], ZZ)

    assert f.rep == [[1,2],[3]]
    assert f.dom == ZZ
    assert f.lev == 1

    f = DMP([[1,2],[3]], ZZ, 1)

    assert f.rep == [[1,2],[3]]
    assert f.dom == ZZ
    assert f.lev == 1

    f = DMP({(1,1): 1, (0,0): 2}, ZZ, 1)

    assert f.rep == [[1,0],[2]]
    assert f.dom == ZZ
    assert f.lev == 1

def test_DMP___eq__():
    assert DMP([[ZZ(1),ZZ(2)],[ZZ(3)]], ZZ) == \
           DMP([[ZZ(1),ZZ(2)],[ZZ(3)]], ZZ)

    assert DMP([[ZZ(1),ZZ(2)],[ZZ(3)]], ZZ) == \
           DMP([[QQ(1),QQ(2)],[QQ(3)]], QQ)
    assert DMP([[QQ(1),QQ(2)],[QQ(3)]], QQ) == \
           DMP([[ZZ(1),ZZ(2)],[ZZ(3)]], ZZ)

    assert DMP([[[ZZ(1)]]], ZZ) != DMP([[ZZ(1)]], ZZ)
    assert DMP([[ZZ(1)]], ZZ) != DMP([[[ZZ(1)]]], ZZ)

def test_DMP___bool__():
    assert bool(DMP([[]], ZZ)) == False
    assert bool(DMP([[1]], ZZ)) == True

def test_DMP_to_dict():
    f = DMP([[3],[],[2],[],[8]], ZZ)

    assert f.to_dict() == \
        {(4, 0): 3, (2, 0): 2, (0, 0): 8}
    assert f.to_sympy_dict() == \
        {(4, 0): ZZ.to_sympy(3), (2, 0): ZZ.to_sympy(2), (0, 0): ZZ.to_sympy(8)}

def test_DMP_properties():
    assert DMP([[]], ZZ).is_zero == True
    assert DMP([[1]], ZZ).is_zero == False

    assert DMP([[1]], ZZ).is_one == True
    assert DMP([[2]], ZZ).is_one == False

    assert DMP([[1]], ZZ).is_ground == True
    assert DMP([[1],[2],[1]], ZZ).is_ground == False

    assert DMP([[1],[2,0],[1,0]], ZZ).is_sqf == True
    assert DMP([[1],[2,0],[1,0,0]], ZZ).is_sqf == False

    assert DMP([[1,2],[3]], ZZ).is_monic == True
    assert DMP([[2,2],[3]], ZZ).is_monic == False

    assert DMP([[1,2],[3]], ZZ).is_primitive == True
    assert DMP([[2,4],[6]], ZZ).is_primitive == False

def test_DMP_arithmetics():
    f = DMP([[2],[2,0]], ZZ)

    assert f.mul_ground(2) == DMP([[4],[4,0]], ZZ)
    assert f.quo_ground(2) == DMP([[1],[1,0]], ZZ)

    raises(ExactQuotientFailed, 'f.exquo_ground(3)')

    f = DMP([[-5]], ZZ)
    g = DMP([[5]], ZZ)

    assert f.abs() == g
    assert abs(f) == g

    assert g.neg() == f
    assert -g == f

    h = DMP([[]], ZZ)

    assert f.add(g) == h
    assert f + g == h
    assert g + f == h
    assert f + 5 == h
    assert 5 + f == h

    h = DMP([[-10]], ZZ)

    assert f.sub(g) == h
    assert f - g ==  h
    assert g - f == -h
    assert f - 5 ==  h
    assert 5 - f == -h

    h = DMP([[-25]], ZZ)

    assert f.mul(g) == h
    assert f * g == h
    assert g * f == h
    assert f * 5 == h
    assert 5 * f == h

    h = DMP([[25]], ZZ)

    assert f.sqr() == h
    assert f.pow(2) == h
    assert f**2 == h

    raises(TypeError, "f.pow('x')")

    f = DMP([[1],[],[1,0,0]], ZZ)
    g = DMP([[2],[-2,0]], ZZ)

    q = DMP([[2],[2,0]], ZZ)
    r = DMP([[8,0,0]], ZZ)

    assert f.pdiv(g) == (q, r)
    assert f.pquo(g) == q
    assert f.prem(g) == r

    raises(ExactQuotientFailed, 'f.pexquo(g)')

    f = DMP([[1],[],[1,0,0]], ZZ)
    g = DMP([[1],[-1,0]], ZZ)

    q = DMP([[1],[1,0]], ZZ)
    r = DMP([[2,0,0]], ZZ)

    assert f.div(g) == (q, r)
    assert f.quo(g) == q
    assert f.rem(g) == r

    assert divmod(f, g) == (q, r)
    assert f // g == q
    assert f % g == r

    raises(ExactQuotientFailed, 'f.exquo(g)')

def test_DMP_functionality():
    f = DMP([[1],[2,0],[1,0,0]], ZZ)
    g = DMP([[1],[1,0]], ZZ)
    h = DMP([[1]], ZZ)

    assert f.degree() == 2
    assert f.degree_list() == (2, 2)
    assert f.total_degree() == 4

    assert f.LC() == ZZ(1)
    assert f.TC() == ZZ(0)
    assert f.nth(1, 1) == ZZ(2)

    raises(TypeError, "f.nth(0, 'x')")

    assert f.max_norm() == 2
    assert f.l1_norm() == 4

    u = DMP([[2],[2,0]], ZZ)

    assert f.diff(m=1, j=0) == u
    assert f.diff(m=1, j=1) == u

    raises(TypeError, "f.diff(m='x', j=0)")

    u = DMP([1,2,1], ZZ)
    v = DMP([1,2,1], ZZ)

    assert f.eval(a=1, j=0) == u
    assert f.eval(a=1, j=1) == v

    assert f.eval(1).eval(1) == ZZ(4)

    assert f.cofactors(g) == (g, g, h)
    assert f.gcd(g) == g
    assert f.lcm(g) == f

    u = DMP([[QQ(45),QQ(30),QQ(5)]], QQ)
    v = DMP([[QQ(1),QQ(2,3),QQ(1,9)]], QQ)

    assert u.monic() == v

    assert (4*f).content() == ZZ(4)
    assert (4*f).primitive() == (ZZ(4), f)

    f = DMP([[1],[2],[3],[4],[5],[6]], ZZ)

    assert f.trunc(3) == DMP([[1],[-1],[],[1],[-1],[]], ZZ)

    f = DMP(f_4, ZZ)

    assert f.sqf_part() == -f
    assert f.sqf_list() == (ZZ(-1), [(-f, 1)])

    f = DMP([[-1],[],[],[5]], ZZ)
    g = DMP([[3,1],[],[]], ZZ)
    h = DMP([[45,30,5]], ZZ)

    r = DMP([675,675,225,25], ZZ)

    assert f.subresultants(g) == [f, g, h]
    assert f.resultant(g) == r

    f = DMP([1,3,9,-13], ZZ)

    assert f.discriminant() == -11664

    f = DMP([QQ(2),QQ(0)], QQ)
    g = DMP([QQ(1),QQ(0),QQ(-16)], QQ)

    s = DMP([QQ(1,32),QQ(0)], QQ)
    t = DMP([QQ(-1,16)], QQ)
    h = DMP([QQ(1)], QQ)

    assert f.half_gcdex(g) == (s, h)
    assert f.gcdex(g) == (s, t, h)

    assert f.invert(g) == s

    f = DMP([[1],[2],[3]], QQ)

    raises(ValueError, "f.half_gcdex(f)")
    raises(ValueError, "f.gcdex(f)")

    raises(ValueError, "f.invert(f)")

    f = DMP([1,0,20,0,150,0,500,0,625,-2,0,-10,9], ZZ)
    g = DMP([1,0,0,-2,9], ZZ)
    h = DMP([1,0,5,0], ZZ)

    assert g.compose(h) == f
    assert f.decompose() == [g, h]

    f = DMP([[1],[2],[3]], QQ)

    raises(ValueError, "f.decompose()")
    raises(ValueError, "f.sturm()")

def test_DMP_exclude():
<<<<<<< HEAD
    assert DMP([[[[[[[[[[[[[[[[[[[[[[[[[[1]], [[]]]]]]]]]]]]]]]]]]]]]]]]]],
    ZZ).exclude() == \
        ([0, 1, 2, 3, 4, 5, 6, 7, 8, 9, 10, 11, 12, 13, 14, 15, 16, 17, 18,
        19, 20, 21, 22, 24, 25], DMP([1, 0], ZZ))

    assert DMP([[1], [1, 0]], ZZ).exclude() == ([], DMP([[1], [1, 0]], ZZ))


=======
    f = [[[[[[[[[[[[[[[[[[[[[[[[[[1]], [[]]]]]]]]]]]]]]]]]]]]]]]]]]
    J = [0, 1, 2, 3, 4, 5, 6, 7, 8, 9, 10, 11, 12, 13, 14, 15, 16, 17, 18, 19, 20, 21, 22, 24, 25]

    assert DMP(f, ZZ).exclude() == (J, DMP([1, 0], ZZ))
    assert DMP([[1], [1, 0]], ZZ).exclude() == ([], DMP([[1], [1, 0]], ZZ))

>>>>>>> c9470ac4
def test_DMF__init__():
    f = DMF(([[0],[],[0,1,2],[3]], [[1,2,3]]), ZZ)

    assert f.num == [[1,2],[3]]
    assert f.den == [[1,2,3]]
    assert f.lev == 1
    assert f.dom == ZZ

    f = DMF(([[1,2],[3]], [[1,2,3]]), ZZ, 1)

    assert f.num == [[1,2],[3]]
    assert f.den == [[1,2,3]]
    assert f.lev == 1
    assert f.dom == ZZ

    f = DMF(([[-1],[-2]],[[3],[-4]]), ZZ)

    assert f.num == [[-1],[-2]]
    assert f.den == [[3],[-4]]
    assert f.lev == 1
    assert f.dom == ZZ

    f = DMF(([[1],[2]],[[-3],[4]]), ZZ)

    assert f.num == [[-1],[-2]]
    assert f.den == [[3],[-4]]
    assert f.lev == 1
    assert f.dom == ZZ

    f = DMF(([[1],[2]],[[-3],[4]]), ZZ)

    assert f.num == [[-1],[-2]]
    assert f.den == [[3],[-4]]
    assert f.lev == 1
    assert f.dom == ZZ

    f = DMF(([[]],[[-3],[4]]), ZZ)

    assert f.num == [[]]
    assert f.den == [[1]]
    assert f.lev == 1
    assert f.dom == ZZ

    f = DMF(17, ZZ, 1)

    assert f.num == [[17]]
    assert f.den == [[1]]
    assert f.lev == 1
    assert f.dom == ZZ

    f = DMF(([[1],[2]]), ZZ)

    assert f.num == [[1],[2]]
    assert f.den == [[1]]
    assert f.lev == 1
    assert f.dom == ZZ

    f = DMF([[0],[],[0,1,2],[3]], ZZ)

    assert f.num == [[1,2],[3]]
    assert f.den == [[1]]
    assert f.lev == 1
    assert f.dom == ZZ

    f = DMF({(1,1): 1, (0,0): 2}, ZZ, 1)

    assert f.num == [[1,0],[2]]
    assert f.den == [[1]]
    assert f.lev == 1
    assert f.dom == ZZ

    f = DMF(([[QQ(1)],[QQ(2)]], [[-QQ(3)],[QQ(4)]]), QQ)

    assert f.num == [[-QQ(1)],[-QQ(2)]]
    assert f.den == [[QQ(3)],[-QQ(4)]]
    assert f.lev == 1
    assert f.dom == QQ

    f = DMF(([[QQ(1,5)],[QQ(2,5)]], [[-QQ(3,7)],[QQ(4,7)]]), QQ)

    assert f.num == [[-QQ(7)],[-QQ(14)]]
    assert f.den == [[QQ(15)],[-QQ(20)]]
    assert f.lev == 1
    assert f.dom == QQ

    raises(ValueError, "DMF(([1], [[1]]), ZZ)")
    raises(ZeroDivisionError, "DMF(([1], []), ZZ)")

def test_DMF__eq__():
    pass

def test_DMF__bool__():
    assert bool(DMF([[]], ZZ)) == False
    assert bool(DMF([[1]], ZZ)) == True

def test_DMF_properties():
    assert DMF([[]], ZZ).is_zero == True
    assert DMF([[]], ZZ).is_one == False

    assert DMF([[1]], ZZ).is_zero == False
    assert DMF([[1]], ZZ).is_one == True

    assert DMF(([[1]], [[2]]), ZZ).is_one == False

def test_DMF_arithmetics():
    f = DMF([[7],[-9]], ZZ)
    g = DMF([[-7],[9]], ZZ)

    assert f.neg() == -f == g

    f = DMF(([[1]], [[1],[]]), ZZ)
    g = DMF(([[1]], [[1,0]]), ZZ)

    h = DMF(([[1],[1,0]], [[1,0],[]]), ZZ)

    assert f.add(g) == f + g == h
    assert g.add(f) == g + f == h

    h = DMF(([[-1],[1,0]], [[1,0],[]]), ZZ)

    assert f.sub(g) == f - g == h

    h = DMF(([[1]], [[1,0],[]]), ZZ)

    assert f.mul(g) == f*g == h
    assert g.mul(f) == g*f == h

    h = DMF(([[1,0]], [[1],[]]), ZZ)

    assert f.quo(g) == f/g == h

    h = DMF(([[1]], [[1],[],[],[]]), ZZ)

    assert f.pow(3) == f**3 == h

    h = DMF(([[1]], [[1,0,0,0]]), ZZ)

    assert g.pow(3) == g**3 == h

def test_ANP___init__():
    rep = [QQ(1),QQ(1)]
    mod = [QQ(1),QQ(0),QQ(1)]

    f = ANP(rep, mod, QQ)

    assert f.rep == [QQ(1),QQ(1)]
    assert f.mod == [QQ(1),QQ(0),QQ(1)]
    assert f.dom == QQ

    rep = {1: QQ(1), 0: QQ(1)}
    mod = {2: QQ(1), 0: QQ(1)}

    f = ANP(rep, mod, QQ)

    assert f.rep == [QQ(1),QQ(1)]
    assert f.mod == [QQ(1),QQ(0),QQ(1)]
    assert f.dom == QQ

    f = ANP(1, mod, QQ)

    assert f.rep == [QQ(1)]
    assert f.mod == [QQ(1),QQ(0),QQ(1)]
    assert f.dom == QQ

def test_ANP___eq__():
    a = ANP([QQ(1), QQ(1)], [QQ(1),QQ(0),QQ(1)], QQ)
    b = ANP([QQ(1), QQ(1)], [QQ(1),QQ(0),QQ(2)], QQ)

    assert (a == a) == True
    assert (a != a) == False

    assert (a == b) == False
    assert (a != b) == True

    b = ANP([QQ(1), QQ(2)], [QQ(1),QQ(0),QQ(1)], QQ)

    assert (a == b) == False
    assert (a != b) == True

def test_ANP___bool__():
    assert bool(ANP([], [QQ(1),QQ(0),QQ(1)], QQ)) == False
    assert bool(ANP([QQ(1)], [QQ(1),QQ(0),QQ(1)], QQ)) == True

def test_ANP_properties():
    mod = [QQ(1),QQ(0),QQ(1)]

    assert ANP([QQ(0)], mod, QQ).is_zero == True
    assert ANP([QQ(1)], mod, QQ).is_zero == False

    assert ANP([QQ(1)], mod, QQ).is_one == True
    assert ANP([QQ(2)], mod, QQ).is_one == False

def test_ANP_arithmetics():
    mod = [QQ(1),QQ(0),QQ(0),QQ(-2)]

    a = ANP([QQ(2),QQ(-1),QQ(1)], mod, QQ)
    b = ANP([QQ(1),QQ(2)], mod, QQ)

    c = ANP([QQ(-2), QQ(1), QQ(-1)], mod, QQ)

    assert a.neg() == -a == c

    c = ANP([QQ(2), QQ(0), QQ(3)], mod, QQ)

    assert a.add(b) == a+b == c
    assert b.add(a) == b+a == c

    c = ANP([QQ(2), QQ(-2), QQ(-1)], mod, QQ)

    assert a.sub(b) == a-b == c

    c = ANP([QQ(-2), QQ(2), QQ(1)], mod, QQ)

    assert b.sub(a) == b-a == c

    c = ANP([QQ(3), QQ(-1), QQ(6)], mod, QQ)

    assert a.mul(b) == a*b == c
    assert b.mul(a) == b*a == c

    c = ANP([QQ(-1,43), QQ(9,43), QQ(5,43)], mod, QQ)

    assert a.pow(0) == a**(0) == ANP(1, mod, QQ)
    assert a.pow(1) == a**(1) == a

    assert a.pow(-1) == a**(-1) == c

    assert a.quo(a) == a.mul(a.pow(-1)) == a*a**(-1) == ANP(1, mod, QQ)

def test___hash__():
    # Issue 2472
    # Make sure int vs. long doesn't affect hashing with Python ground types
    assert DMP([[1, 2], [3]], ZZ) == DMP([[1l, 2l], [3l]], ZZ)
    assert hash(DMP([[1, 2], [3]], ZZ)) == hash(DMP([[1l, 2l], [3l]], ZZ))
    assert DMF(([[1, 2], [3]], [[1]]), ZZ) == DMF(([[1L, 2L], [3L]], [[1L]]), ZZ)
    assert hash(DMF(([[1, 2], [3]], [[1]]), ZZ)) == hash(DMF(([[1L, 2L], [3L]], [[1L]]), ZZ))
    assert ANP([1, 1], [1, 0, 1], ZZ) == ANP([1l, 1l], [1l, 0l, 1l], ZZ)
    assert hash(ANP([1, 1], [1, 0, 1], ZZ)) == hash(ANP([1l, 1l], [1l, 0l, 1l], ZZ))<|MERGE_RESOLUTION|>--- conflicted
+++ resolved
@@ -13,11 +13,7 @@
     ExactQuotientFailed,
 )
 
-<<<<<<< HEAD
-from sympy import raises
-=======
 from sympy.utilities.pytest import raises
->>>>>>> c9470ac4
 
 def test_DMP___init__():
     f = DMP([[0],[],[0,1,2],[3]], ZZ)
@@ -257,23 +253,12 @@
     raises(ValueError, "f.sturm()")
 
 def test_DMP_exclude():
-<<<<<<< HEAD
-    assert DMP([[[[[[[[[[[[[[[[[[[[[[[[[[1]], [[]]]]]]]]]]]]]]]]]]]]]]]]]],
-    ZZ).exclude() == \
-        ([0, 1, 2, 3, 4, 5, 6, 7, 8, 9, 10, 11, 12, 13, 14, 15, 16, 17, 18,
-        19, 20, 21, 22, 24, 25], DMP([1, 0], ZZ))
-
-    assert DMP([[1], [1, 0]], ZZ).exclude() == ([], DMP([[1], [1, 0]], ZZ))
-
-
-=======
     f = [[[[[[[[[[[[[[[[[[[[[[[[[[1]], [[]]]]]]]]]]]]]]]]]]]]]]]]]]
     J = [0, 1, 2, 3, 4, 5, 6, 7, 8, 9, 10, 11, 12, 13, 14, 15, 16, 17, 18, 19, 20, 21, 22, 24, 25]
 
     assert DMP(f, ZZ).exclude() == (J, DMP([1, 0], ZZ))
     assert DMP([[1], [1, 0]], ZZ).exclude() == ([], DMP([[1], [1, 0]], ZZ))
 
->>>>>>> c9470ac4
 def test_DMF__init__():
     f = DMF(([[0],[],[0,1,2],[3]], [[1,2,3]]), ZZ)
 
