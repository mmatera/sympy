from typing import Dict, Union, Type

from sympy.utilities.exceptions import SymPyDeprecationWarning
from .basic import S, Atom
from .compatibility import ordered
from .basic import Basic
from .evalf import EvalfMixin
from .function import AppliedUndef
from .sympify import _sympify, SympifyError
from .parameters import global_parameters
from sympy.core.logic import fuzzy_bool, fuzzy_xor, fuzzy_and, fuzzy_not
from sympy.logic.boolalg import Boolean, BooleanAtom

__all__ = (
    'Rel', 'Eq', 'Ne', 'Lt', 'Le', 'Gt', 'Ge',
    'Relational', 'Equality', 'Unequality', 'StrictLessThan', 'LessThan',
    'StrictGreaterThan', 'GreaterThan',
)

from .expr import Expr
from sympy.multipledispatch import dispatch
from .containers import Tuple
from .symbol import Symbol


def _nontrivBool(side):
    return isinstance(side, Boolean) and \
           not isinstance(side, Atom)


# Note, see issue 4986.  Ideally, we wouldn't want to subclass both Boolean
# and Expr.
# from .. import Expr


def _canonical(cond):
    # return a condition in which all relationals are canonical
    reps = {r: r.canonical for r in cond.atoms(Relational)}
    return cond.xreplace(reps)
    # XXX: AttributeError was being caught here but it wasn't triggered by any of
    # the tests so I've removed it...


class Relational(Boolean, EvalfMixin):
    """Base class for all relation types.

    Explanation
    ===========

    Subclasses of Relational should generally be instantiated directly, but
    Relational can be instantiated with a valid ``rop`` value to dispatch to
    the appropriate subclass.

    Parameters
    ==========

    rop : str or None
        Indicates what subclass to instantiate.  Valid values can be found
        in the keys of Relational.ValidRelationOperator.

    Examples
    ========

    >>> from sympy import Rel
    >>> from sympy.abc import x, y
    >>> Rel(y, x + x**2, '==')
    Eq(y, x**2 + x)

    """
    __slots__ = ()

    ValidRelationOperator = {}  # type: Dict[Union[str, None], Type[Relational]]

    is_Relational = True

    # ValidRelationOperator - Defined below, because the necessary classes
    #   have not yet been defined

    def __new__(cls, lhs, rhs, rop=None, **assumptions):
        # If called by a subclass, do nothing special and pass on to Basic.
        if cls is not Relational:
            return Basic.__new__(cls, lhs, rhs, **assumptions)

        # XXX: Why do this? There should be a separate function to make a
        # particular subclass of Relational from a string.
        #
        # If called directly with an operator, look up the subclass
        # corresponding to that operator and delegate to it
        cls = cls.ValidRelationOperator.get(rop, None)
        if cls is None:
            raise ValueError("Invalid relational operator symbol: %r" % rop)

        if not issubclass(cls, (Eq, Ne)):
            # validate that Booleans are not being used in a relational
            # other than Eq/Ne;
            # Note: Symbol is a subclass of Boolean but is considered
            # acceptable here.
            if any(map(_nontrivBool, (lhs, rhs))):
                from sympy.utilities.misc import filldedent
                raise TypeError(filldedent('''
                    A Boolean argument can only be used in
                    Eq and Ne; all other relationals expect
                    real expressions.
                '''))

        return cls(lhs, rhs, **assumptions)

    @property
    def lhs(self):
        """The left-hand side of the relation."""
        return self._args[0]

    @property
    def rhs(self):
        """The right-hand side of the relation."""
        return self._args[1]

    @property
    def reversed(self):
        """Return the relationship with sides reversed.

        Examples
        ========

        >>> from sympy import Eq
        >>> from sympy.abc import x
        >>> Eq(x, 1)
        Eq(x, 1)
        >>> _.reversed
        Eq(1, x)
        >>> x < 1
        x < 1
        >>> _.reversed
        1 > x
        """
        ops = {Eq: Eq, Gt: Lt, Ge: Le, Lt: Gt, Le: Ge, Ne: Ne}
        a, b = self.args
        return Relational.__new__(ops.get(self.func, self.func), b, a)

    @property
    def reversedsign(self):
        """Return the relationship with signs reversed.

        Examples
        ========

        >>> from sympy import Eq
        >>> from sympy.abc import x
        >>> Eq(x, 1)
        Eq(x, 1)
        >>> _.reversedsign
        Eq(-x, -1)
        >>> x < 1
        x < 1
        >>> _.reversedsign
        -x > -1
        """
        a, b = self.args
        if not (isinstance(a, BooleanAtom) or isinstance(b, BooleanAtom)):
            ops = {Eq: Eq, Gt: Lt, Ge: Le, Lt: Gt, Le: Ge, Ne: Ne}
            return Relational.__new__(ops.get(self.func, self.func), -a, -b)
        else:
            return self

    @property
    def negated(self):
        """Return the negated relationship.

        Examples
        ========

        >>> from sympy import Eq
        >>> from sympy.abc import x
        >>> Eq(x, 1)
        Eq(x, 1)
        >>> _.negated
        Ne(x, 1)
        >>> x < 1
        x < 1
        >>> _.negated
        x >= 1

        Notes
        =====

        This works more or less identical to ``~``/``Not``. The difference is
        that ``negated`` returns the relationship even if ``evaluate=False``.
        Hence, this is useful in code when checking for e.g. negated relations
        to existing ones as it will not be affected by the `evaluate` flag.

        """
        ops = {Eq: Ne, Ge: Lt, Gt: Le, Le: Gt, Lt: Ge, Ne: Eq}
        # If there ever will be new Relational subclasses, the following line
        # will work until it is properly sorted out
        # return ops.get(self.func, lambda a, b, evaluate=False: ~(self.func(a,
        #      b, evaluate=evaluate)))(*self.args, evaluate=False)
        return Relational.__new__(ops.get(self.func), *self.args)

    def _eval_evalf(self, prec):
        return self.func(*[s._evalf(prec) for s in self.args])

    @property
    def canonical(self):
        """Return a canonical form of the relational by putting a
        number on the rhs, canonically removing a sign or else
        ordering the args canonically. No other simplification is
        attempted.

        Examples
        ========

        >>> from sympy.abc import x, y
        >>> x < 2
        x < 2
        >>> _.reversed.canonical
        x < 2
        >>> (-y < x).canonical
        x > -y
        >>> (-y > x).canonical
        x < -y
        >>> (-y < -x).canonical
        x < y
        """
        args = self.args
        r = self
        if r.rhs.is_number:
            if r.rhs.is_Number and r.lhs.is_Number and r.lhs > r.rhs:
                r = r.reversed
        elif r.lhs.is_number:
            r = r.reversed
        elif tuple(ordered(args)) != args:
            r = r.reversed

        LHS_CEMS = getattr(r.lhs, 'could_extract_minus_sign', None)
        RHS_CEMS = getattr(r.rhs, 'could_extract_minus_sign', None)

        if isinstance(r.lhs, BooleanAtom) or isinstance(r.rhs, BooleanAtom):
            return r

        # Check if first value has negative sign
        if LHS_CEMS and LHS_CEMS():
            return r.reversedsign
        elif not r.rhs.is_number and RHS_CEMS and RHS_CEMS():
            # Right hand side has a minus, but not lhs.
            # How does the expression with reversed signs behave?
            # This is so that expressions of the type
            # Eq(x, -y) and Eq(-x, y)
            # have the same canonical representation
            expr1, _ = ordered([r.lhs, -r.rhs])
            if expr1 != r.lhs:
                return r.reversed.reversedsign

        return r

    def equals(self, other, failing_expression=False):
        """Return True if the sides of the relationship are mathematically
        identical and the type of relationship is the same.
        If failing_expression is True, return the expression whose truth value
        was unknown."""
        if isinstance(other, Relational):
            if self == other or self.reversed == other:
                return True
            a, b = self, other
            if a.func in (Eq, Ne) or b.func in (Eq, Ne):
                if a.func != b.func:
                    return False
                left, right = [i.equals(j,
                                        failing_expression=failing_expression)
                               for i, j in zip(a.args, b.args)]
                if left is True:
                    return right
                if right is True:
                    return left
                lr, rl = [i.equals(j, failing_expression=failing_expression)
                          for i, j in zip(a.args, b.reversed.args)]
                if lr is True:
                    return rl
                if rl is True:
                    return lr
                e = (left, right, lr, rl)
                if all(i is False for i in e):
                    return False
                for i in e:
                    if i not in (True, False):
                        return i
            else:
                if b.func != a.func:
                    b = b.reversed
                if a.func != b.func:
                    return False
                left = a.lhs.equals(b.lhs,
                                    failing_expression=failing_expression)
                if left is False:
                    return False
                right = a.rhs.equals(b.rhs,
                                     failing_expression=failing_expression)
                if right is False:
                    return False
                if left is True:
                    return right
                return left

    def _eval_simplify(self, **kwargs):
        from .add import Add
        from sympy.core.expr import Expr
        r = self
        r = r.func(*[i.simplify(**kwargs) for i in r.args])
        if r.is_Relational:
            if not isinstance(r.lhs, Expr) or not isinstance(r.rhs, Expr):
                return r
            dif = r.lhs - r.rhs
            # replace dif with a valid Number that will
            # allow a definitive comparison with 0
            v = None
            if dif.is_comparable:
                v = dif.n(2)
            elif dif.equals(0):  # XXX this is expensive
                v = S.Zero
            if v is not None:
                r = r.func._eval_relation(v, S.Zero)
            r = r.canonical
            # If there is only one symbol in the expression,
            # try to write it on a simplified form
            free = list(filter(lambda x: x.is_real is not False, r.free_symbols))
            if len(free) == 1:
                try:
                    from sympy.solvers.solveset import linear_coeffs
                    x = free.pop()
                    dif = r.lhs - r.rhs
                    m, b = linear_coeffs(dif, x)
                    if m.is_zero is False:
                        if m.is_negative:
                            # Dividing with a negative number, so change order of arguments
                            # canonical will put the symbol back on the lhs later
                            r = r.func(-b / m, x)
                        else:
                            r = r.func(x, -b / m)
                    else:
                        r = r.func(b, S.zero)
                except ValueError:
                    # maybe not a linear function, try polynomial
                    from sympy.polys import Poly, poly, PolynomialError, gcd
                    try:
                        p = poly(dif, x)
                        c = p.all_coeffs()
                        constant = c[-1]
                        c[-1] = 0
                        scale = gcd(c)
                        c = [ctmp / scale for ctmp in c]
                        r = r.func(Poly.from_list(c, x).as_expr(), -constant / scale)
                    except PolynomialError:
                        pass
            elif len(free) >= 2:
                try:
                    from sympy.solvers.solveset import linear_coeffs
                    from sympy.polys import gcd
                    free = list(ordered(free))
                    dif = r.lhs - r.rhs
                    m = linear_coeffs(dif, *free)
                    constant = m[-1]
                    del m[-1]
                    scale = gcd(m)
                    m = [mtmp / scale for mtmp in m]
                    nzm = list(filter(lambda f: f[0] != 0, list(zip(m, free))))
                    if scale.is_zero is False:
                        if constant != 0:
                            # lhs: expression, rhs: constant
                            newexpr = Add(*[i * j for i, j in nzm])
                            r = r.func(newexpr, -constant / scale)
                        else:
                            # keep first term on lhs
                            lhsterm = nzm[0][0] * nzm[0][1]
                            del nzm[0]
                            newexpr = Add(*[i * j for i, j in nzm])
                            r = r.func(lhsterm, -newexpr)

                    else:
                        r = r.func(constant, S.zero)
                except ValueError:
                    pass
        # Did we get a simplified result?
        r = r.canonical
        measure = kwargs['measure']
        if measure(r) < kwargs['ratio'] * measure(self):
            return r
        else:
            return self

    def _eval_trigsimp(self, **opts):
        from sympy.simplify import trigsimp
        return self.func(trigsimp(self.lhs, **opts), trigsimp(self.rhs, **opts))

    def expand(self, **kwargs):
        args = (arg.expand(**kwargs) for arg in self.args)
        return self.func(*args)

    def __bool__(self):
        raise TypeError("cannot determine truth value of Relational")

    def _eval_as_set(self):
        # self is univariate and periodicity(self, x) in (0, None)
        from sympy.solvers.inequalities import solve_univariate_inequality
        from sympy.sets.conditionset import ConditionSet
        syms = self.free_symbols
        assert len(syms) == 1
        x = syms.pop()
        try:
            xset = solve_univariate_inequality(self, x, relational=False)
        except NotImplementedError:
            # solve_univariate_inequality raises NotImplementedError for
            # unsolvable equations/inequalities.
            xset = ConditionSet(x, self, S.Reals)
        return xset

    @property
    def binary_symbols(self):
        # override where necessary
        return set()


Rel = Relational


class Equality(Relational):
    """An equal relation between two objects.

    Explanation
    ===========

    Represents that two objects are equal.  If they can be easily shown
    to be definitively equal (or unequal), this will reduce to True (or
    False).  Otherwise, the relation is maintained as an unevaluated
    Equality object.  Use the ``simplify`` function on this object for
    more nontrivial evaluation of the equality relation.

    As usual, the keyword argument ``evaluate=False`` can be used to
    prevent any evaluation.

    Examples
    ========

    >>> from sympy import Eq, simplify, exp, cos
    >>> from sympy.abc import x, y
    >>> Eq(y, x + x**2)
    Eq(y, x**2 + x)
    >>> Eq(2, 5)
    False
    >>> Eq(2, 5, evaluate=False)
    Eq(2, 5)
    >>> _.doit()
    False
    >>> Eq(exp(x), exp(x).rewrite(cos))
    Eq(exp(x), sinh(x) + cosh(x))
    >>> simplify(_)
    True

    See Also
    ========

    sympy.logic.boolalg.Equivalent : for representing equality between two
        boolean expressions

    Notes
    =====

    Python treats 1 and True (and 0 and False) as being equal; SymPy
    does not. And integer will always compare as unequal to a Boolean:

    >>> Eq(True, 1), True == 1
    (False, True)

    This class is not the same as the == operator.  The == operator tests
    for exact structural equality between two expressions; this class
    compares expressions mathematically.

    If either object defines an ``_eval_Eq`` method, it can be used in place of
    the default algorithm.  If ``lhs._eval_Eq(rhs)`` or ``rhs._eval_Eq(lhs)``
    returns anything other than None, that return value will be substituted for
    the Equality.  If None is returned by ``_eval_Eq``, an Equality object will
    be created as usual.

    Since this object is already an expression, it does not respond to
    the method ``as_expr`` if one tries to create `x - y` from ``Eq(x, y)``.
    This can be done with the ``rewrite(Add)`` method.
    """
    rel_op = '=='

    __slots__ = ()

    is_Equality = True

    def __new__(cls, lhs, rhs=None, **options):

        if rhs is None:
            SymPyDeprecationWarning(
                feature="Eq(expr) with rhs default to 0",
                useinstead="Eq(expr, 0)",
                issue=16587,
                deprecated_since_version="1.5"
            ).warn()
            rhs = 0
        evaluate = options.pop('evaluate', global_parameters.evaluate)
        lhs = _sympify(lhs)
        rhs = _sympify(rhs)
        if evaluate:
            val = is_eq(lhs, rhs)
            if val is None:
                return cls(lhs, rhs, evaluate=False)
            else:
                return _sympify(val)

        return Relational.__new__(cls, lhs, rhs)

    @classmethod
    def _eval_relation(cls, lhs, rhs):
        return _sympify(lhs == rhs)

    def _eval_rewrite_as_Add(self, *args, **kwargs):
        """
        return Eq(L, R) as L - R. To control the evaluation of
        the result set pass `evaluate=True` to give L - R;
        if `evaluate=None` then terms in L and R will not cancel
        but they will be listed in canonical order; otherwise
        non-canonical args will be returned.

        Examples
        ========

        >>> from sympy import Eq, Add
        >>> from sympy.abc import b, x
        >>> eq = Eq(x + b, x - b)
        >>> eq.rewrite(Add)
        2*b
        >>> eq.rewrite(Add, evaluate=None).args
        (b, b, x, -x)
        >>> eq.rewrite(Add, evaluate=False).args
        (b, x, b, -x)
        """
        from .add import _unevaluated_Add, Add
        L, R = args
        evaluate = kwargs.get('evaluate', True)
        if evaluate:
            # allow cancellation of args
            return L - R
        args = Add.make_args(L) + Add.make_args(-R)
        if evaluate is None:
            # no cancellation, but canonical
            return _unevaluated_Add(*args)
        # no cancellation, not canonical
        return Add._from_args(args)

    @property
    def binary_symbols(self):
        if S.true in self.args or S.false in self.args:
            if self.lhs.is_Symbol:
                return {self.lhs}
            elif self.rhs.is_Symbol:
                return {self.rhs}
        return set()

    def _eval_simplify(self, **kwargs):
        from .add import Add
        from sympy.core.expr import Expr
        from sympy.solvers.solveset import linear_coeffs
        # standard simplify
        e = super()._eval_simplify(**kwargs)
        if not isinstance(e, Equality):
            return e
        if not isinstance(e.lhs, Expr) or not isinstance(e.rhs, Expr):
            return e
        free = self.free_symbols
        if len(free) == 1:
            try:
                x = free.pop()
                m, b = linear_coeffs(
                    e.rewrite(Add, evaluate=False), x)
                if m.is_zero is False:
                    enew = e.func(x, -b / m)
                else:
                    enew = e.func(m * x, -b)
                measure = kwargs['measure']
                if measure(enew) <= kwargs['ratio'] * measure(e):
                    e = enew
            except ValueError:
                pass
        return e.canonical

    def integrate(self, *args, **kwargs):
        """See the integrate function in sympy.integrals"""
        from sympy.integrals import integrate
        return integrate(self, *args, **kwargs)

    def as_poly(self, *gens, **kwargs):
        '''Returns lhs-rhs as a Poly

        Examples
        ========

        >>> from sympy import Eq
        >>> from sympy.abc import x
        >>> Eq(x**2, 1).as_poly(x)
        Poly(x**2 - 1, x, domain='ZZ')
        '''
        return (self.lhs - self.rhs).as_poly(*gens, **kwargs)


Eq = Equality


class Unequality(Relational):
    """An unequal relation between two objects.

    Explanation
    ===========

    Represents that two objects are not equal.  If they can be shown to be
    definitively equal, this will reduce to False; if definitively unequal,
    this will reduce to True.  Otherwise, the relation is maintained as an
    Unequality object.

    Examples
    ========

    >>> from sympy import Ne
    >>> from sympy.abc import x, y
    >>> Ne(y, x+x**2)
    Ne(y, x**2 + x)

    See Also
    ========
    Equality

    Notes
    =====
    This class is not the same as the != operator.  The != operator tests
    for exact structural equality between two expressions; this class
    compares expressions mathematically.

    This class is effectively the inverse of Equality.  As such, it uses the
    same algorithms, including any available `_eval_Eq` methods.

    """
    rel_op = '!='

    __slots__ = ()

    def __new__(cls, lhs, rhs, **options):
        lhs = _sympify(lhs)
        rhs = _sympify(rhs)
        evaluate = options.pop('evaluate', global_parameters.evaluate)
        if evaluate:
            val = is_neq(lhs, rhs)
            if val is None:
                return cls(lhs, rhs, evaluate=False)
            else:
                return _sympify(val)

        return Relational.__new__(cls, lhs, rhs, **options)

    @classmethod
    def _eval_relation(cls, lhs, rhs):
        return _sympify(lhs != rhs)

    @property
    def binary_symbols(self):
        if S.true in self.args or S.false in self.args:
            if self.lhs.is_Symbol:
                return {self.lhs}
            elif self.rhs.is_Symbol:
                return {self.rhs}
        return set()

    def _eval_simplify(self, **kwargs):
        # simplify as an equality
        eq = Equality(*self.args)._eval_simplify(**kwargs)
        if isinstance(eq, Equality):
            # send back Ne with the new args
            return self.func(*eq.args)
        return eq.negated  # result of Ne is the negated Eq


Ne = Unequality


class _Inequality(Relational):
    """Internal base class for all *Than types.

    Each subclass must implement _eval_relation to provide the method for
    comparing two real numbers.

    """
    __slots__ = ()

    def __new__(cls, lhs, rhs, **options):

        try:
            lhs = _sympify(lhs)
            rhs = _sympify(rhs)
        except SympifyError:
            return NotImplemented

        evaluate = options.pop('evaluate', global_parameters.evaluate)
        if evaluate:
            for me in (lhs, rhs):
                if me.is_extended_real is False:
                    raise TypeError("Invalid comparison of non-real %s" % me)
                if me is S.NaN:
                    raise TypeError("Invalid NaN comparison")
            # First we invoke the appropriate inequality method of `lhs`
            # (e.g., `lhs.__lt__`).  That method will try to reduce to
            # boolean or raise an exception.  It may keep calling
            # superclasses until it reaches `Expr` (e.g., `Expr.__lt__`).
            # In some cases, `Expr` will just invoke us again (if neither it
            # nor a subclass was able to reduce to boolean or raise an
            # exception).  In that case, it must call us with
            # `evaluate=False` to prevent infinite recursion.
            return cls._eval_relation(lhs, rhs, **options)

        # make a "non-evaluated" Expr for the inequality
        return Relational.__new__(cls, lhs, rhs, **options)

    @classmethod
    def _eval_relation(cls, lhs, rhs, **options):
        val = cls._eval_fuzzy_relation(lhs, rhs)
        if val is None:
            return cls(lhs, rhs, evaluate=False)
        else:
            return _sympify(val)


class _Greater(_Inequality):
    """Not intended for general use

    _Greater is only used so that GreaterThan and StrictGreaterThan may
    subclass it for the .gts and .lts properties.

    """
    __slots__ = ()

    @property
    def gts(self):
        return self._args[0]

    @property
    def lts(self):
        return self._args[1]


class _Less(_Inequality):
    """Not intended for general use.

    _Less is only used so that LessThan and StrictLessThan may subclass it for
    the .gts and .lts properties.

    """
    __slots__ = ()

    @property
    def gts(self):
        return self._args[1]

    @property
    def lts(self):
        return self._args[0]


class GreaterThan(_Greater):
    """Class representations of inequalities.

    Explanation
    ===========

    The ``*Than`` classes represent inequal relationships, where the left-hand
    side is generally bigger or smaller than the right-hand side.  For example,
    the GreaterThan class represents an inequal relationship where the
    left-hand side is at least as big as the right side, if not bigger.  In
    mathematical notation:

    lhs >= rhs

    In total, there are four ``*Than`` classes, to represent the four
    inequalities:

    +-----------------+--------+
    |Class Name       | Symbol |
    +=================+========+
    |GreaterThan      | (>=)   |
    +-----------------+--------+
    |LessThan         | (<=)   |
    +-----------------+--------+
    |StrictGreaterThan| (>)    |
    +-----------------+--------+
    |StrictLessThan   | (<)    |
    +-----------------+--------+

    All classes take two arguments, lhs and rhs.

    +----------------------------+-----------------+
    |Signature Example           | Math equivalent |
    +============================+=================+
    |GreaterThan(lhs, rhs)       |   lhs >= rhs    |
    +----------------------------+-----------------+
    |LessThan(lhs, rhs)          |   lhs <= rhs    |
    +----------------------------+-----------------+
    |StrictGreaterThan(lhs, rhs) |   lhs >  rhs    |
    +----------------------------+-----------------+
    |StrictLessThan(lhs, rhs)    |   lhs <  rhs    |
    +----------------------------+-----------------+

    In addition to the normal .lhs and .rhs of Relations, ``*Than`` inequality
    objects also have the .lts and .gts properties, which represent the "less
    than side" and "greater than side" of the operator.  Use of .lts and .gts
    in an algorithm rather than .lhs and .rhs as an assumption of inequality
    direction will make more explicit the intent of a certain section of code,
    and will make it similarly more robust to client code changes:

    >>> from sympy import GreaterThan, StrictGreaterThan
    >>> from sympy import LessThan,    StrictLessThan
    >>> from sympy import And, Ge, Gt, Le, Lt, Rel, S
    >>> from sympy.abc import x, y, z
    >>> from sympy.core.relational import Relational

    >>> e = GreaterThan(x, 1)
    >>> e
    x >= 1
    >>> '%s >= %s is the same as %s <= %s' % (e.gts, e.lts, e.lts, e.gts)
    'x >= 1 is the same as 1 <= x'

    Examples
    ========

    One generally does not instantiate these classes directly, but uses various
    convenience methods:

    >>> for f in [Ge, Gt, Le, Lt]:  # convenience wrappers
    ...     print(f(x, 2))
    x >= 2
    x > 2
    x <= 2
    x < 2

    Another option is to use the Python inequality operators (>=, >, <=, <)
    directly.  Their main advantage over the Ge, Gt, Le, and Lt counterparts,
    is that one can write a more "mathematical looking" statement rather than
    littering the math with oddball function calls.  However there are certain
    (minor) caveats of which to be aware (search for 'gotcha', below).

    >>> x >= 2
    x >= 2
    >>> _ == Ge(x, 2)
    True

    However, it is also perfectly valid to instantiate a ``*Than`` class less
    succinctly and less conveniently:

    >>> Rel(x, 1, ">")
    x > 1
    >>> Relational(x, 1, ">")
    x > 1

    >>> StrictGreaterThan(x, 1)
    x > 1
    >>> GreaterThan(x, 1)
    x >= 1
    >>> LessThan(x, 1)
    x <= 1
    >>> StrictLessThan(x, 1)
    x < 1

    Notes
    =====

    There are a couple of "gotchas" to be aware of when using Python's
    operators.

    The first is that what your write is not always what you get:

        >>> 1 < x
        x > 1

        Due to the order that Python parses a statement, it may
        not immediately find two objects comparable.  When "1 < x"
        is evaluated, Python recognizes that the number 1 is a native
        number and that x is *not*.  Because a native Python number does
        not know how to compare itself with a SymPy object
        Python will try the reflective operation, "x > 1" and that is the
        form that gets evaluated, hence returned.

        If the order of the statement is important (for visual output to
        the console, perhaps), one can work around this annoyance in a
        couple ways:

        (1) "sympify" the literal before comparison

        >>> S(1) < x
        1 < x

        (2) use one of the wrappers or less succinct methods described
        above

        >>> Lt(1, x)
        1 < x
        >>> Relational(1, x, "<")
        1 < x

    The second gotcha involves writing equality tests between relationals
    when one or both sides of the test involve a literal relational:

        >>> e = x < 1; e
        x < 1
        >>> e == e  # neither side is a literal
        True
        >>> e == x < 1  # expecting True, too
        False
        >>> e != x < 1  # expecting False
        x < 1
        >>> x < 1 != x < 1  # expecting False or the same thing as before
        Traceback (most recent call last):
        ...
        TypeError: cannot determine truth value of Relational

        The solution for this case is to wrap literal relationals in
        parentheses:

        >>> e == (x < 1)
        True
        >>> e != (x < 1)
        False
        >>> (x < 1) != (x < 1)
        False

    The third gotcha involves chained inequalities not involving
    '==' or '!='. Occasionally, one may be tempted to write:

        >>> e = x < y < z
        Traceback (most recent call last):
        ...
        TypeError: symbolic boolean expression has no truth value.

        Due to an implementation detail or decision of Python [1]_,
        there is no way for SymPy to create a chained inequality with
        that syntax so one must use And:

        >>> e = And(x < y, y < z)
        >>> type( e )
        And
        >>> e
        (x < y) & (y < z)

        Although this can also be done with the '&' operator, it cannot
        be done with the 'and' operarator:

        >>> (x < y) & (y < z)
        (x < y) & (y < z)
        >>> (x < y) and (y < z)
        Traceback (most recent call last):
        ...
        TypeError: cannot determine truth value of Relational

    .. [1] This implementation detail is that Python provides no reliable
       method to determine that a chained inequality is being built.
       Chained comparison operators are evaluated pairwise, using "and"
       logic (see
       http://docs.python.org/2/reference/expressions.html#notin). This
       is done in an efficient way, so that each object being compared
       is only evaluated once and the comparison can short-circuit. For
       example, ``1 > 2 > 3`` is evaluated by Python as ``(1 > 2) and (2
       > 3)``. The ``and`` operator coerces each side into a bool,
       returning the object itself when it short-circuits. The bool of
       the --Than operators will raise TypeError on purpose, because
       SymPy cannot determine the mathematical ordering of symbolic
       expressions. Thus, if we were to compute ``x > y > z``, with
       ``x``, ``y``, and ``z`` being Symbols, Python converts the
       statement (roughly) into these steps:

        (1) x > y > z
        (2) (x > y) and (y > z)
        (3) (GreaterThanObject) and (y > z)
        (4) (GreaterThanObject.__bool__()) and (y > z)
        (5) TypeError

       Because of the "and" added at step 2, the statement gets turned into a
       weak ternary statement, and the first object's __bool__ method will
       raise TypeError.  Thus, creating a chained inequality is not possible.

           In Python, there is no way to override the ``and`` operator, or to
           control how it short circuits, so it is impossible to make something
           like ``x > y > z`` work.  There was a PEP to change this,
           :pep:`335`, but it was officially closed in March, 2012.

    """
    __slots__ = ()

    rel_op = '>='

    @classmethod
    def _eval_fuzzy_relation(cls, lhs, rhs):
        return is_ge(lhs, rhs)


Ge = GreaterThan


class LessThan(_Less):
    __doc__ = GreaterThan.__doc__
    __slots__ = ()

    rel_op = '<='

    @classmethod
    def _eval_fuzzy_relation(cls, lhs, rhs):
        return is_le(lhs, rhs)


Le = LessThan


class StrictGreaterThan(_Greater):
    __doc__ = GreaterThan.__doc__
    __slots__ = ()

    rel_op = '>'

    @classmethod
    def _eval_fuzzy_relation(cls, lhs, rhs):
        return is_gt(lhs, rhs)


Gt = StrictGreaterThan


class StrictLessThan(_Less):
    __doc__ = GreaterThan.__doc__
    __slots__ = ()

    rel_op = '<'

    @classmethod
    def _eval_fuzzy_relation(cls, lhs, rhs):
        return is_lt(lhs, rhs)


Lt = StrictLessThan

# A class-specific (not object-specific) data item used for a minor speedup.
# It is defined here, rather than directly in the class, because the classes
# that it references have not been defined until now (e.g. StrictLessThan).
Relational.ValidRelationOperator = {
    None: Equality,
    '==': Equality,
    'eq': Equality,
    '!=': Unequality,
    '<>': Unequality,
    'ne': Unequality,
    '>=': GreaterThan,
    'ge': GreaterThan,
    '<=': LessThan,
    'le': LessThan,
    '>': StrictGreaterThan,
    'gt': StrictGreaterThan,
    '<': StrictLessThan,
    'lt': StrictLessThan,
}


def _n2(a, b):
    """Return (a - b).evalf(2) if a and b are comparable, else None.
    This should only be used when a and b are already sympified.
    """
    # /!\ it is very important (see issue 8245) not to
    # use a re-evaluated number in the calculation of dif
    if a.is_comparable and b.is_comparable:
        dif = (a - b).evalf(2)
        if dif.is_comparable:
            return dif


@dispatch(Expr, Expr)
def _eval_is_ge(lhs, rhs):
    return None


@dispatch(Basic, Basic)
def _eval_is_eq(lhs, rhs):
    return None


@dispatch(Tuple, Expr) # type: ignore
def _eval_is_eq(lhs, rhs):  # noqa:F811
    return False


@dispatch(Tuple, AppliedUndef) # type: ignore
def _eval_is_eq(lhs, rhs):  # noqa:F811
    return None


@dispatch(Tuple, Symbol) # type: ignore
def _eval_is_eq(lhs, rhs):  # noqa:F811
    return None


@dispatch(Tuple, Tuple) # type: ignore
def _eval_is_eq(lhs, rhs):  # noqa:F811
    if len(lhs) != len(rhs):
        return False

    return fuzzy_and(fuzzy_bool(is_eq(s, o)) for s, o in zip(lhs, rhs))


def is_lt(lhs, rhs):
    """Fuzzy bool for lhs is strictly less than rhs.

    See the docstring for :func:`~.is_ge` for more.
    """
    return fuzzy_not(is_ge(lhs, rhs))


def is_gt(lhs, rhs):
    """Fuzzy bool for lhs is strictly greater than rhs.

    See the docstring for :func:`~.is_ge` for more.
    """
    return fuzzy_not(is_le(lhs, rhs))


def is_le(lhs, rhs):
    """Fuzzy bool for lhs is less than or equal to rhs.

    See the docstring for :func:`~.is_ge` for more.
    """
    return is_ge(rhs, lhs)


def is_ge(lhs, rhs):
    """
    Fuzzy bool for *lhs* is greater than or equal to *rhs*.

    Parameters
    ==========

    lhs : Expr
        The left-hand side of the expression, must be sympified,
        and an instance of expression. Throws an exception if
        lhs is not an instance of expression.

    rhs : Expr
        The right-hand side of the expression, must be sympified
        and an instance of expression. Throws an exception if
        lhs is not an instance of expression.

    Returns
    =======

    ``True`` if *lhs* is greater than or equal to *rhs*, ``False`` if
    *lhs* is less than *rhs*, and ``None`` if the comparison between
    *lhs* and *rhs* is indeterminate.

    Explanation
    ===========

    The four comparison functions ``is_le``, ``is_lt``, ``is_ge``, and ``is_gt`` are
    each implemented in terms of ``is_ge`` in the following way:

    is_ge(x, y) := is_ge(x, y)
    is_le(x, y) := is_ge(y, x)
    is_lt(x, y) := fuzzy_not(is_ge(x, y))
    is_gt(x, y) := fuzzy_not(is_ge(y, x))

    To maintain these equivalences in fuzzy logic it is important that in cases where
    either x or y is non-real all comparisons will give None.

    InEquality classes, such as Lt, Gt, etc. Use one of is_ge, is_le, etc.
    To implement comparisons with ``Gt(a, b)`` or ``a > b`` etc for an ``Expr`` subclass
    it is only necessary to define a dispatcher method for ``_eval_is_ge`` like

    >>> from sympy.core.relational import is_ge, is_lt, is_gt
    >>> from sympy.abc import x
    >>> from sympy import S, Expr, sympify
    >>> from sympy.multipledispatch import dispatch
    >>> class MyExpr(Expr):
    ...     def __new__(cls, arg):
    ...         return Expr.__new__(cls, sympify(arg))
    ...     @property
    ...     def value(self):
    ...         return self.args[0]
    ...
    >>> @dispatch(MyExpr, MyExpr)
    ... def _eval_is_ge(a, b):
    ...     return is_ge(a.value, b.value)
    ...
    >>> a = MyExpr(1)
    >>> b = MyExpr(2)
    >>> a < b
    True
    >>> a <= b
    True
    >>> a > b
    False
    >>> is_lt(a, b)
    True

    Examples
    ========

    >>> is_ge(S(2), S(0))
    True
    >>> is_ge(S(0), S(2))
    False
    >>> is_ge(S(0), x)

    >>> is_gt(S(2), S(0))
    True
    >>> is_gt(S(0), S(2))
    False
    >>> is_lt(S(0), S(2))
    True
    >>> is_lt(S(2), S(0))
    False

   """
    if not (isinstance(lhs, Expr) and isinstance(rhs, Expr)):
        raise TypeError("Can only compare inequalities with Expr")

    retval = _eval_is_ge(lhs, rhs)

    if retval is not None:
        return retval
    else:
        n2 = _n2(lhs, rhs)
        if n2 is not None:
            # use float comparison for infinity.
            # otherwise get stuck in infinite recursion
            if n2 in (S.Infinity, S.NegativeInfinity):
                n2 = float(n2)
            return _sympify(n2 >= 0)
        if lhs.is_extended_real and rhs.is_extended_real:
            if (lhs.is_infinite and lhs.is_extended_positive) or (rhs.is_infinite and rhs.is_extended_negative):
                return True
            diff = lhs - rhs
            if diff is not S.NaN:
                rv = diff.is_extended_nonnegative
                if rv is not None:
                    return rv


def is_neq(lhs, rhs):
    """Fuzzy bool for lhs does not equal rhs.

    See the docstring for :func:`~.is_eq` for more.
    """
    return fuzzy_not(is_eq(lhs, rhs))


def is_eq(lhs, rhs, assumptions=None):
    """
    Fuzzy bool representing mathematical equality between *lhs* and *rhs*.

    Parameters
    ==========

    lhs : Expr
        The left-hand side of the expression, must be sympified.

    rhs : Expr
        The right-hand side of the expression, must be sympified.

    assumptions: Boolean, optional
        Assumptions taken to evaluate the equality.

    Returns
    =======

    ``True`` if *lhs* is equal to *rhs*, ``False`` is *lhs* is not equal to *rhs*,
    and ``None`` if the comparison between *lhs* and *rhs* is indeterminate.

    Explanation
    ===========

    This function is intended to give a relatively fast determination and
    deliberately does not attempt slow calculations that might help in
    obtaining a determination of True or False in more difficult cases.

    :func:`~.is_neq` calls this function to return its value, so supporting
    new type with this function will ensure correct behavior for ``is_neq``
    as well.

    Examples
    ========

    >>> from sympy import S, Eq
    >>> from sympy.core.relational import is_eq, is_neq
    >>> from sympy.abc import x
    >>> is_eq(S(0), S(0))
    True
    >>> Eq(0, 0)
    True
    >>> is_neq(S(0), S(0))
    False
    >>> is_eq(S(0), S(2))
    False
    >>> Eq(0, 2)
    False
    >>> is_neq(S(0), S(2))
    True
    >>> is_eq(S(0), x)
    >>> Eq(S(0), x)
    Eq(0, x)

<<<<<<< HEAD
    New types can be supported by dispatching to ``_eval_is_eq``.

    >>> from sympy import Basic, sympify
    >>> from sympy.multipledispatch import dispatch
    >>> class MyBasic(Basic):
    ...     def __new__(cls, arg):
    ...         return Basic.__new__(cls, sympify(arg))
    ...     @property
    ...     def value(self):
    ...         return self.args[0]
    ...
    >>> @dispatch(MyBasic, MyBasic)
    ... def _eval_is_eq(a, b):
    ...     return is_eq(a.value, b.value)
    ...
    >>> a = MyBasic(1)
    >>> b = MyBasic(1)
    >>> is_eq(a, b)
    True
    >>> is_neq(a, b)
    False
=======
    >>> from sympy import Q
    >>> is_eq(x, S(0), assumptions=Q.zero(x))
    True
>>>>>>> 97b7e445

    """
    from sympy.assumptions.wrapper import (AssumptionsWrapper,
        is_infinite, is_extended_real)
    from sympy.core.add import Add
    from sympy.functions.elementary.complexes import arg
    from sympy.simplify.simplify import clear_coefficients
    from sympy.utilities.iterables import sift

    # here, _eval_Eq is only called for backwards compatibility
    # new code should use is_eq with multiple dispatch as
    # outlined in the docstring
    for side1, side2 in (lhs, rhs), (rhs, lhs):
        eval_func = getattr(side1, '_eval_Eq', None)
        if eval_func is not None:
            retval = eval_func(side2)
            if retval is not None:
                return retval

    retval = _eval_is_eq(lhs, rhs)
    if retval is not None:
        return retval

    if dispatch(type(lhs), type(rhs)) != dispatch(type(rhs), type(lhs)):
        retval = _eval_is_eq(rhs, lhs)
        if retval is not None:
            return retval

    # retval is still None, so go through the equality logic
    # If expressions have the same structure, they must be equal.
    if lhs == rhs:
        return True  # e.g. True == True
    elif all(isinstance(i, BooleanAtom) for i in (rhs, lhs)):
        return False  # True != False
    elif not (lhs.is_Symbol or rhs.is_Symbol) and (
        isinstance(lhs, Boolean) !=
        isinstance(rhs, Boolean)):
        return False  # only Booleans can equal Booleans

    _lhs = AssumptionsWrapper(lhs, assumptions)
    _rhs = AssumptionsWrapper(rhs, assumptions)

    if _lhs.is_infinite or _rhs.is_infinite:
        if fuzzy_xor([_lhs.is_infinite, _rhs.is_infinite]):
            return False
        if fuzzy_xor([_lhs.is_extended_real, _rhs.is_extended_real]):
            return False
        if fuzzy_and([_lhs.is_extended_real, _rhs.is_extended_real]):
            # change to _lhs and _rhs when Q.extended_positive is implemented
            return fuzzy_xor([lhs.is_extended_positive, fuzzy_not(rhs.is_extended_positive)])

        # Try to split real/imaginary parts and equate them
        I = S.ImaginaryUnit

        def split_real_imag(expr):
            real_imag = lambda t: (
                'real' if is_extended_real(t, assumptions) else
                'imag' if is_extended_real(I*t, assumptions) else None)
            return sift(Add.make_args(expr), real_imag)

        lhs_ri = split_real_imag(lhs)
        if not lhs_ri[None]:
            rhs_ri = split_real_imag(rhs)
            if not rhs_ri[None]:
<<<<<<< HEAD
                eq_real = is_eq(Add(*lhs_ri['real']), Add(*rhs_ri['real']))
                eq_imag = is_eq(I * Add(*lhs_ri['imag']), I * Add(*rhs_ri['imag']))
=======
                eq_real = is_eq(Add(*lhs_ri['real']), Add(*rhs_ri['real']), assumptions)
                eq_imag = is_eq(I * Add(*lhs_ri['imag']), I * Add(*rhs_ri['imag']), assumptions)
>>>>>>> 97b7e445
                return fuzzy_and(map(fuzzy_bool, [eq_real, eq_imag]))

        # Compare e.g. zoo with 1+I*oo by comparing args
        arglhs = arg(lhs)
        argrhs = arg(rhs)
        # Guard against Eq(nan, nan) -> Falsesymp
        if not (arglhs == S.NaN and argrhs == S.NaN):
<<<<<<< HEAD
            return fuzzy_bool(is_eq(arglhs, argrhs))
=======
            return fuzzy_bool(is_eq(arglhs, argrhs, assumptions))
>>>>>>> 97b7e445

    if all(isinstance(i, Expr) for i in (lhs, rhs)):
        # see if the difference evaluates
        dif = lhs - rhs
        _dif = AssumptionsWrapper(dif, assumptions)
        z = _dif.is_zero
        if z is not None:
            if z is False and _dif.is_commutative:  # issue 10728
                return False
            if z:
                return True

        n2 = _n2(lhs, rhs)
        if n2 is not None:
            return _sympify(n2 == 0)

        # see if the ratio evaluates
        n, d = dif.as_numer_denom()
        rv = None
        _n = AssumptionsWrapper(n, assumptions)
        _d = AssumptionsWrapper(d, assumptions)
        if _n.is_zero:
            rv = _d.is_nonzero
        elif _n.is_finite:
            if _d.is_infinite:
                rv = True
            elif _n.is_zero is False:
                rv = _d.is_infinite
                if rv is None:
                    # if the condition that makes the denominator
                    # infinite does not make the original expression
                    # True then False can be returned
                    l, r = clear_coefficients(d, S.Infinity)
                    args = [_.subs(l, r) for _ in (lhs, rhs)]
                    if args != [lhs, rhs]:
<<<<<<< HEAD
                        rv = fuzzy_bool(is_eq(*args))
=======
                        rv = fuzzy_bool(is_eq(*args, assumptions))
>>>>>>> 97b7e445
                        if rv is True:
                            rv = None
        elif any(is_infinite(a, assumptions) for a in Add.make_args(n)):
            # (inf or nan)/x != 0
            rv = False
        if rv is not None:
            return rv<|MERGE_RESOLUTION|>--- conflicted
+++ resolved
@@ -1288,26 +1288,26 @@
     Examples
     ========
 
-    >>> from sympy import S, Eq
+    >>> from sympy import Q, S
     >>> from sympy.core.relational import is_eq, is_neq
     >>> from sympy.abc import x
     >>> is_eq(S(0), S(0))
-    True
-    >>> Eq(0, 0)
     True
     >>> is_neq(S(0), S(0))
     False
     >>> is_eq(S(0), S(2))
     False
-    >>> Eq(0, 2)
-    False
     >>> is_neq(S(0), S(2))
     True
-    >>> is_eq(S(0), x)
-    >>> Eq(S(0), x)
-    Eq(0, x)
-
-<<<<<<< HEAD
+
+    Assumptions can be passed to evaluate the equality which is otherwise
+    indeterminate.
+
+    >>> print(is_eq(x, S(0)))
+    None
+    >>> is_eq(x, S(0), assumptions=Q.zero(x))
+    True
+
     New types can be supported by dispatching to ``_eval_is_eq``.
 
     >>> from sympy import Basic, sympify
@@ -1329,11 +1329,6 @@
     True
     >>> is_neq(a, b)
     False
-=======
-    >>> from sympy import Q
-    >>> is_eq(x, S(0), assumptions=Q.zero(x))
-    True
->>>>>>> 97b7e445
 
     """
     from sympy.assumptions.wrapper import (AssumptionsWrapper,
@@ -1398,13 +1393,8 @@
         if not lhs_ri[None]:
             rhs_ri = split_real_imag(rhs)
             if not rhs_ri[None]:
-<<<<<<< HEAD
-                eq_real = is_eq(Add(*lhs_ri['real']), Add(*rhs_ri['real']))
-                eq_imag = is_eq(I * Add(*lhs_ri['imag']), I * Add(*rhs_ri['imag']))
-=======
                 eq_real = is_eq(Add(*lhs_ri['real']), Add(*rhs_ri['real']), assumptions)
                 eq_imag = is_eq(I * Add(*lhs_ri['imag']), I * Add(*rhs_ri['imag']), assumptions)
->>>>>>> 97b7e445
                 return fuzzy_and(map(fuzzy_bool, [eq_real, eq_imag]))
 
         # Compare e.g. zoo with 1+I*oo by comparing args
@@ -1412,11 +1402,7 @@
         argrhs = arg(rhs)
         # Guard against Eq(nan, nan) -> Falsesymp
         if not (arglhs == S.NaN and argrhs == S.NaN):
-<<<<<<< HEAD
-            return fuzzy_bool(is_eq(arglhs, argrhs))
-=======
             return fuzzy_bool(is_eq(arglhs, argrhs, assumptions))
->>>>>>> 97b7e445
 
     if all(isinstance(i, Expr) for i in (lhs, rhs)):
         # see if the difference evaluates
@@ -1452,11 +1438,7 @@
                     l, r = clear_coefficients(d, S.Infinity)
                     args = [_.subs(l, r) for _ in (lhs, rhs)]
                     if args != [lhs, rhs]:
-<<<<<<< HEAD
-                        rv = fuzzy_bool(is_eq(*args))
-=======
                         rv = fuzzy_bool(is_eq(*args, assumptions))
->>>>>>> 97b7e445
                         if rv is True:
                             rv = None
         elif any(is_infinite(a, assumptions) for a in Add.make_args(n)):
