--- conflicted
+++ resolved
@@ -587,21 +587,7 @@
     assert (2*sin(x)).match(sin(p) + sin(q) + c) == {q: x, c: 0, p: x}
 
 
-<<<<<<< HEAD
-def test_issue_3883():
-    mu, gamma, x = symbols('mu gamma x')
-    f = (- gamma * (x-mu)**2 - log(gamma) + log(2*pi)) / 2
-    g1 = Wild('g1', exclude=[gamma])
-    g2 = Wild('g2', exclude=[gamma])
-    g3 = Wild('g3', exclude=[gamma])
-    assert f.expand().match(g1 * log(gamma) + g2 * gamma + g3) == \
-    {g3: log(2)/2 + log(pi)/2, g1: -S(1)/2, g2: -mu**2/2 + mu*x - x**2/2}
-
-
 def test_issue_6103():
-=======
-def test_issue_3004():
->>>>>>> bcf555db
     x = Symbol('x')
     a = Wild('a')
     assert (-I*x*oo).match(I*a*oo) == {a: -x}
