--- conflicted
+++ resolved
@@ -166,21 +166,16 @@
         namespace['Abs'] = abs
 
 
-<<<<<<< HEAD
-@doctest_depends_on(modules=('numpy', 'tensorflow'))
-=======
 # Used for dynamically generated filenames that are inserted into the
 # linecache.
 _lambdify_generated_counter = 1
 
 @doctest_depends_on(modules=('numpy'))
->>>>>>> de3c43c7
 def lambdify(args, expr, modules=None, printer=None, use_imps=True,
              dummify=False):
     """
     Returns an anonymous function for fast calculation of numerical values.
 
-<<<<<<< HEAD
     For example, to convert the SymPy expression ``sin(x) + cos(x)`` to an
     equivalent NumPy function that numerically evaluates it.
 
@@ -236,15 +231,6 @@
     emulate the Python ``lambda`` keyword. ``lambdify(x, expr)`` works
     (roughly) like ``lambda x: expr`` (see "How it works" below).
 
-    If not specified differently by the user, the third argument, ``modules``
-    defaults to ``["numpy"]`` if NumPy is installed, and ``["math", "mpmath",
-    "sympy"]`` if it isn't, that is, SymPy functions are replaced as far as
-    possible by either ``numpy`` functions if available, and Python's standard
-    library ``math``, or ``mpmath`` functions otherwise. To change this
-    behavior, the "modules" argument can be used. It accepts:
-
-     - the strings "math", "mpmath", "numpy", "numexpr", "sympy", "tensorflow"
-=======
     If not specified differently by the user, ``modules`` defaults to
     ``["scipy", "numpy"]`` if SciPy is installed, ``["numpy"]`` if only
     NumPy is installed, and ``["math", "mpmath", "sympy"]`` if neither is
@@ -253,9 +239,7 @@
     standard library ``math``, or ``mpmath`` functions otherwise. To change
     this behavior, the "modules" argument can be used. It accepts:
 
-     - the strings "math", "mpmath", "numpy", "numexpr", "scipy", "sympy",
-       "tensorflow"
->>>>>>> de3c43c7
+     - the strings "math", "mpmath", "numpy", "numexpr", "scipy", "sympy", "tensorflow"
      - any modules (e.g. math)
      - dictionaries that map names of sympy functions to arbitrary functions
      - lists that contain a mix of the arguments above, with higher priority
@@ -265,7 +249,13 @@
         Note that this function uses ``eval``, and thus shouldn't be used on
         unsanitized input.
 
-<<<<<<< HEAD
+    Arguments in the provided expression that are not valid Python identifiers
+    are substitued with dummy symbols. This allows for applied functions
+    (e.g. f(t)) to be supplied as arguments. Call the function with
+    dummify=True to replace all arguments with dummy symbols (if `args` is
+    not a string) - for example, to ensure that the arguments do not
+    redefine any built-in names.
+
     How it works
     ============
 
@@ -462,14 +452,6 @@
     dummy substitution is unwanted (and ``args`` is not a string). If you want
     to view the lambdified function or provide "sympy" as the module, you
     should probably set ``dummify=False``.
-=======
-    Arguments in the provided expression that are not valid Python identifiers
-    are substitued with dummy symbols. This allows for applied functions
-    (e.g. f(t)) to be supplied as arguments. Call the function with
-    dummify=True to replace all arguments with dummy symbols (if `args` is
-    not a string) - for example, to ensure that the arguments do not
-    redefine any built-in names.
->>>>>>> de3c43c7
 
     For functions involving large array calculations, numexpr can provide a
     significant speedup over numpy.  Please note that the available functions
