from itertools import product
import math
import inspect



import mpmath
from sympy.testing.pytest import raises, warns_deprecated_sympy
from sympy.concrete.summations import Sum
from sympy.core.function import (Function, Lambda, diff)
from sympy.core.numbers import (E, Float, I, Rational, all_close, oo, pi)
from sympy.core.relational import Eq
from sympy.core.singleton import S
from sympy.core.symbol import (Dummy, symbols)
from sympy.functions.combinatorial.factorials import (RisingFactorial, factorial)
from sympy.functions.combinatorial.numbers import bernoulli, harmonic
from sympy.functions.elementary.complexes import Abs, sign
from sympy.functions.elementary.exponential import exp, log
from sympy.functions.elementary.hyperbolic import acosh
from sympy.functions.elementary.integers import floor
from sympy.functions.elementary.miscellaneous import (Max, Min, sqrt)
from sympy.functions.elementary.piecewise import Piecewise
from sympy.functions.elementary.trigonometric import (acos, cos, cot, sin,
                                                      sinc, tan)
from sympy.functions.special.bessel import (besseli, besselj, besselk, bessely, jn, yn)
from sympy.functions.special.beta_functions import (beta, betainc, betainc_regularized)
from sympy.functions.special.delta_functions import (Heaviside)
from sympy.functions.special.error_functions import (Ei, erf, erfc, fresnelc, fresnels, Si, Ci)
from sympy.functions.special.gamma_functions import (digamma, gamma, loggamma, polygamma)
from sympy.integrals.integrals import Integral
from sympy.logic.boolalg import (And, false, ITE, Not, Or, true)
from sympy.matrices.expressions.dotproduct import DotProduct
from sympy.simplify.cse_main import cse
from sympy.tensor.array import derive_by_array, Array
from sympy.tensor.array.expressions import ArraySymbol
from sympy.tensor.indexed import IndexedBase
from sympy.utilities.lambdify import lambdify
from sympy.utilities.iterables import numbered_symbols
from sympy.vector import CoordSys3D
from sympy.core.expr import UnevaluatedExpr
from sympy.codegen.cfunctions import expm1, log1p, exp2, log2, log10, hypot, isnan, isinf
from sympy.codegen.numpy_nodes import logaddexp, logaddexp2
from sympy.codegen.scipy_nodes import cosm1, powm1
from sympy.functions.elementary.complexes import re, im, arg
from sympy.functions.special.polynomials import \
    chebyshevt, chebyshevu, legendre, hermite, laguerre, gegenbauer, \
    assoc_legendre, assoc_laguerre, jacobi
from sympy.matrices import Matrix, MatrixSymbol, SparseMatrix
from sympy.printing.lambdarepr import LambdaPrinter
from sympy.printing.numpy import NumPyPrinter
from sympy.utilities.lambdify import implemented_function, lambdastr
from sympy.testing.pytest import skip
from sympy.utilities.decorator import conserve_mpmath_dps
from sympy.utilities.exceptions import ignore_warnings
from sympy.external import import_module
from sympy.functions.special.gamma_functions import uppergamma, lowergamma


import sympy


MutableDenseMatrix = Matrix

numpy = import_module('numpy')
scipy = import_module('scipy', import_kwargs={'fromlist': ['sparse']})
numexpr = import_module('numexpr')
tensorflow = import_module('tensorflow')
cupy = import_module('cupy')
jax = import_module('jax')
numba = import_module('numba')

if tensorflow:
    # Hide Tensorflow warnings
    import os
    os.environ['TF_CPP_MIN_LOG_LEVEL'] = '2'

w, x, y, z = symbols('w,x,y,z')

#================== Test different arguments =======================


def test_no_args():
    f = lambdify([], 1)
    raises(TypeError, lambda: f(-1))
    assert f() == 1


def test_single_arg():
    f = lambdify(x, 2*x)
    assert f(1) == 2


def test_list_args():
    f = lambdify([x, y], x + y)
    assert f(1, 2) == 3


def test_nested_args():
    f1 = lambdify([[w, x]], [w, x])
    assert f1([91, 2]) == [91, 2]
    raises(TypeError, lambda: f1(1, 2))

    f2 = lambdify([(w, x), (y, z)], [w, x, y, z])
    assert f2((18, 12), (73, 4)) == [18, 12, 73, 4]
    raises(TypeError, lambda: f2(3, 4))

    f3 = lambdify([w, [[[x]], y], z], [w, x, y, z])
    assert f3(10, [[[52]], 31], 44) == [10, 52, 31, 44]


def test_str_args():
    f = lambdify('x,y,z', 'z,y,x')
    assert f(3, 2, 1) == (1, 2, 3)
    assert f(1.0, 2.0, 3.0) == (3.0, 2.0, 1.0)
    # make sure correct number of args required
    raises(TypeError, lambda: f(0))


def test_own_namespace_1():
    myfunc = lambda x: 1
    f = lambdify(x, sin(x), {"sin": myfunc})
    assert f(0.1) == 1
    assert f(100) == 1


def test_own_namespace_2():
    def myfunc(x):
        return 1
    f = lambdify(x, sin(x), {'sin': myfunc})
    assert f(0.1) == 1
    assert f(100) == 1


def test_own_module():
    f = lambdify(x, sin(x), math)
    assert f(0) == 0.0

    p, q, r = symbols("p q r", real=True)
    ae = abs(exp(p+UnevaluatedExpr(q+r)))
    f = lambdify([p, q, r], [ae, ae], modules=math)
    results = f(1.0, 1e18, -1e18)
    refvals = [math.exp(1.0)]*2
    for res, ref in zip(results, refvals):
        assert abs((res-ref)/ref) < 1e-15


def test_bad_args():
    # no vargs given
    raises(TypeError, lambda: lambdify(1))
    # same with vector exprs
    raises(TypeError, lambda: lambdify([1, 2]))


def test_atoms():
    # Non-Symbol atoms should not be pulled out from the expression namespace
    f = lambdify(x, pi + x, {"pi": 3.14})
    assert f(0) == 3.14
    f = lambdify(x, I + x, {"I": 1j})
    assert f(1) == 1 + 1j

#================== Test different modules =========================

# high precision output of sin(0.2*pi) is used to detect if precision is lost unwanted


@conserve_mpmath_dps
def test_sympy_lambda():
    mpmath.mp.dps = 50
    sin02 = mpmath.mpf("0.19866933079506121545941262711838975037020672954020")
    f = lambdify(x, sin(x), "sympy")
    assert f(x) == sin(x)
    prec = 1e-15
    assert -prec < f(Rational(1, 5)).evalf() - Float(str(sin02)) < prec
    # arctan is in numpy module and should not be available
    # The arctan below gives NameError. What is this supposed to test?
    # raises(NameError, lambda: lambdify(x, arctan(x), "sympy"))


@conserve_mpmath_dps
def test_math_lambda():
    mpmath.mp.dps = 50
    sin02 = mpmath.mpf("0.19866933079506121545941262711838975037020672954020")
    f = lambdify(x, sin(x), "math")
    prec = 1e-15
    assert -prec < f(0.2) - sin02 < prec
    raises(TypeError, lambda: f(x))
           # if this succeeds, it can't be a Python math function


@conserve_mpmath_dps
def test_mpmath_lambda():
    mpmath.mp.dps = 50
    sin02 = mpmath.mpf("0.19866933079506121545941262711838975037020672954020")
    f = lambdify(x, sin(x), "mpmath")
    prec = 1e-49  # mpmath precision is around 50 decimal places
    assert -prec < f(mpmath.mpf("0.2")) - sin02 < prec
    raises(TypeError, lambda: f(x))
           # if this succeeds, it can't be a mpmath function

    ref2 = (mpmath.mpf("1e-30")
            - mpmath.mpf("1e-45")/2
            + 5*mpmath.mpf("1e-60")/6
            - 3*mpmath.mpf("1e-75")/4
            + 33*mpmath.mpf("1e-90")/40
            )
    f2a = lambdify((x, y), x**y - 1, "mpmath")
    f2b = lambdify((x, y), powm1(x, y), "mpmath")
    f2c = lambdify((x,), expm1(x*log1p(x)), "mpmath")
    ans2a = f2a(mpmath.mpf("1")+mpmath.mpf("1e-15"), mpmath.mpf("1e-15"))
    ans2b = f2b(mpmath.mpf("1")+mpmath.mpf("1e-15"), mpmath.mpf("1e-15"))
    ans2c = f2c(mpmath.mpf("1e-15"))
    assert abs(ans2a - ref2) < 1e-51
    assert abs(ans2b - ref2) < 1e-67
    assert abs(ans2c - ref2) < 1e-80


@conserve_mpmath_dps
def test_number_precision():
    mpmath.mp.dps = 50
    sin02 = mpmath.mpf("0.19866933079506121545941262711838975037020672954020")
    f = lambdify(x, sin02, "mpmath")
    prec = 1e-49  # mpmath precision is around 50 decimal places
    assert -prec < f(0) - sin02 < prec

@conserve_mpmath_dps
def test_mpmath_precision():
    mpmath.mp.dps = 100
    assert str(lambdify((), pi.evalf(100), 'mpmath')()) == str(pi.evalf(100))

#================== Test Translations ==============================
# We can only check if all translated functions are valid. It has to be checked
# by hand if they are complete.


def test_math_transl():
    from sympy.utilities.lambdify import MATH_TRANSLATIONS
    for sym, mat in MATH_TRANSLATIONS.items():
        assert sym in sympy.__dict__
        assert mat in math.__dict__


def test_mpmath_transl():
    from sympy.utilities.lambdify import MPMATH_TRANSLATIONS
    for sym, mat in MPMATH_TRANSLATIONS.items():
        assert sym in sympy.__dict__ or sym == 'Matrix'
        assert mat in mpmath.__dict__


def test_numpy_transl():
    if not numpy:
        skip("numpy not installed.")

    from sympy.utilities.lambdify import NUMPY_TRANSLATIONS
    for sym, nump in NUMPY_TRANSLATIONS.items():
        assert sym in sympy.__dict__
        assert nump in numpy.__dict__


def test_scipy_transl():
    if not scipy:
        skip("scipy not installed.")

    from sympy.utilities.lambdify import SCIPY_TRANSLATIONS
    for sym, scip in SCIPY_TRANSLATIONS.items():
        assert sym in sympy.__dict__
        assert scip in scipy.__dict__ or scip in scipy.special.__dict__


def test_numpy_translation_abs():
    if not numpy:
        skip("numpy not installed.")

    f = lambdify(x, Abs(x), "numpy")
    assert f(-1) == 1
    assert f(1) == 1


def test_numexpr_printer():
    if not numexpr:
        skip("numexpr not installed.")

    # if translation/printing is done incorrectly then evaluating
    # a lambdified numexpr expression will throw an exception
    from sympy.printing.lambdarepr import NumExprPrinter

    blacklist = ('where', 'complex', 'contains')
    arg_tuple = (x, y, z) # some functions take more than one argument
    for sym in NumExprPrinter._numexpr_functions.keys():
        if sym in blacklist:
            continue
        ssym = S(sym)
        if hasattr(ssym, '_nargs'):
            nargs = ssym._nargs[0]
        else:
            nargs = 1
        args = arg_tuple[:nargs]
        f = lambdify(args, ssym(*args), modules='numexpr')
        assert f(*(1, )*nargs) is not None


def test_issue_9334():
    if not numexpr:
        skip("numexpr not installed.")
    if not numpy:
        skip("numpy not installed.")
    expr = S('b*a - sqrt(a**2)')
    a, b = sorted(expr.free_symbols, key=lambda s: s.name)
    func_numexpr = lambdify((a,b), expr, modules=[numexpr], dummify=False)
    foo, bar = numpy.random.random((2, 4))
    func_numexpr(foo, bar)


def test_issue_12984():
    if not numexpr:
        skip("numexpr not installed.")
    func_numexpr = lambdify((x,y,z), Piecewise((y, x >= 0), (z, x > -1)), numexpr)
    with ignore_warnings(RuntimeWarning):
        assert func_numexpr(1, 24, 42) == 24
        assert str(func_numexpr(-1, 24, 42)) == 'nan'


def test_empty_modules():
    x, y = symbols('x y')
    expr = -(x % y)

    no_modules = lambdify([x, y], expr)
    empty_modules = lambdify([x, y], expr, modules=[])
    assert no_modules(3, 7) == empty_modules(3, 7)
    assert no_modules(3, 7) == -3


def test_exponentiation():
    f = lambdify(x, x**2)
    assert f(-1) == 1
    assert f(0) == 0
    assert f(1) == 1
    assert f(-2) == 4
    assert f(2) == 4
    assert f(2.5) == 6.25


def test_sqrt():
    f = lambdify(x, sqrt(x))
    assert f(0) == 0.0
    assert f(1) == 1.0
    assert f(4) == 2.0
    assert abs(f(2) - 1.414) < 0.001
    assert f(6.25) == 2.5


def test_trig():
    f = lambdify([x], [cos(x), sin(x)], 'math')
    d = f(pi)
    prec = 1e-11
    assert -prec < d[0] + 1 < prec
    assert -prec < d[1] < prec
    d = f(3.14159)
    prec = 1e-5
    assert -prec < d[0] + 1 < prec
    assert -prec < d[1] < prec


def test_integral():
    if numpy and not scipy:
        skip("scipy not installed.")
    f = Lambda(x, exp(-x**2))
    l = lambdify(y, Integral(f(x), (x, y, oo)))
    d = l(-oo)
    assert 1.77245385 < d < 1.772453851


def test_double_integral():
    if numpy and not scipy:
        skip("scipy not installed.")
    # example from http://mpmath.org/doc/current/calculus/integration.html
    i = Integral(1/(1 - x**2*y**2), (x, 0, 1), (y, 0, z))
    l = lambdify([z], i)
    d = l(1)
    assert 1.23370055 < d < 1.233700551

def test_spherical_bessel():
    if numpy and not scipy:
        skip("scipy not installed.")
    test_point = 4.2 #randomly selected
    x = symbols("x")
    jtest = jn(2, x)
    assert abs(lambdify(x,jtest)(test_point) -
            jtest.subs(x,test_point).evalf()) < 1e-8
    ytest = yn(2, x)
    assert abs(lambdify(x,ytest)(test_point) -
            ytest.subs(x,test_point).evalf()) < 1e-8


#================== Test vectors ===================================


def test_vector_simple():
    f = lambdify((x, y, z), (z, y, x))
    assert f(3, 2, 1) == (1, 2, 3)
    assert f(1.0, 2.0, 3.0) == (3.0, 2.0, 1.0)
    # make sure correct number of args required
    raises(TypeError, lambda: f(0))


def test_vector_discontinuous():
    f = lambdify(x, (-1/x, 1/x))
    raises(ZeroDivisionError, lambda: f(0))
    assert f(1) == (-1.0, 1.0)
    assert f(2) == (-0.5, 0.5)
    assert f(-2) == (0.5, -0.5)


def test_trig_symbolic():
    f = lambdify([x], [cos(x), sin(x)], 'math')
    d = f(pi)
    assert abs(d[0] + 1) < 0.0001
    assert abs(d[1] - 0) < 0.0001


def test_trig_float():
    f = lambdify([x], [cos(x), sin(x)])
    d = f(3.14159)
    assert abs(d[0] + 1) < 0.0001
    assert abs(d[1] - 0) < 0.0001


def test_docs():
    f = lambdify(x, x**2)
    assert f(2) == 4
    f = lambdify([x, y, z], [z, y, x])
    assert f(1, 2, 3) == [3, 2, 1]
    f = lambdify(x, sqrt(x))
    assert f(4) == 2.0
    f = lambdify((x, y), sin(x*y)**2)
    assert f(0, 5) == 0


def test_math():
    f = lambdify((x, y), sin(x), modules="math")
    assert f(0, 5) == 0


def test_sin():
    f = lambdify(x, sin(x)**2)
    assert isinstance(f(2), float)
    f = lambdify(x, sin(x)**2, modules="math")
    assert isinstance(f(2), float)


def test_matrix():
    A = Matrix([[x, x*y], [sin(z) + 4, x**z]])
    sol = Matrix([[1, 2], [sin(3) + 4, 1]])
    f = lambdify((x, y, z), A, modules="sympy")
    assert f(1, 2, 3) == sol
    f = lambdify((x, y, z), (A, [A]), modules="sympy")
    assert f(1, 2, 3) == (sol, [sol])
    J = Matrix((x, x + y)).jacobian((x, y))
    v = Matrix((x, y))
    sol = Matrix([[1, 0], [1, 1]])
    assert lambdify(v, J, modules='sympy')(1, 2) == sol
    assert lambdify(v.T, J, modules='sympy')(1, 2) == sol


def test_numpy_matrix():
    if not numpy:
        skip("numpy not installed.")
    A = Matrix([[x, x*y], [sin(z) + 4, x**z]])
    sol_arr = numpy.array([[1, 2], [numpy.sin(3) + 4, 1]])
    #Lambdify array first, to ensure return to array as default
    f = lambdify((x, y, z), A, ['numpy'])
    numpy.testing.assert_allclose(f(1, 2, 3), sol_arr)
    #Check that the types are arrays and matrices
    assert isinstance(f(1, 2, 3), numpy.ndarray)

    # gh-15071
    class dot(Function):
        pass
    x_dot_mtx = dot(x, Matrix([[2], [1], [0]]))
    f_dot1 = lambdify(x, x_dot_mtx)
    inp = numpy.zeros((17, 3))
    assert numpy.all(f_dot1(inp) == 0)

    strict_kw = {"allow_unknown_functions": False, "inline": True, "fully_qualified_modules": False}
    p2 = NumPyPrinter(dict(user_functions={'dot': 'dot'}, **strict_kw))
    f_dot2 = lambdify(x, x_dot_mtx, printer=p2)
    assert numpy.all(f_dot2(inp) == 0)

    p3 = NumPyPrinter(strict_kw)
    # The line below should probably fail upon construction (before calling with "(inp)"):
    raises(Exception, lambda: lambdify(x, x_dot_mtx, printer=p3)(inp))


def test_numpy_transpose():
    if not numpy:
        skip("numpy not installed.")
    A = Matrix([[1, x], [0, 1]])
    f = lambdify((x), A.T, modules="numpy")
    numpy.testing.assert_array_equal(f(2), numpy.array([[1, 0], [2, 1]]))


def test_numpy_dotproduct():
    if not numpy:
        skip("numpy not installed")
    A = Matrix([x, y, z])
    f1 = lambdify([x, y, z], DotProduct(A, A), modules='numpy')
    f2 = lambdify([x, y, z], DotProduct(A, A.T), modules='numpy')
    f3 = lambdify([x, y, z], DotProduct(A.T, A), modules='numpy')
    f4 = lambdify([x, y, z], DotProduct(A, A.T), modules='numpy')

    assert f1(1, 2, 3) == \
           f2(1, 2, 3) == \
           f3(1, 2, 3) == \
           f4(1, 2, 3) == \
           numpy.array([14])


def test_numpy_inverse():
    if not numpy:
        skip("numpy not installed.")
    A = Matrix([[1, x], [0, 1]])
    f = lambdify((x), A**-1, modules="numpy")
    numpy.testing.assert_array_equal(f(2), numpy.array([[1, -2], [0,  1]]))


def test_numpy_old_matrix():
    if not numpy:
        skip("numpy not installed.")
    A = Matrix([[x, x*y], [sin(z) + 4, x**z]])
    sol_arr = numpy.array([[1, 2], [numpy.sin(3) + 4, 1]])
    f = lambdify((x, y, z), A, [{'ImmutableDenseMatrix': numpy.matrix}, 'numpy'])
    with ignore_warnings(PendingDeprecationWarning):
        numpy.testing.assert_allclose(f(1, 2, 3), sol_arr)
        assert isinstance(f(1, 2, 3), numpy.matrix)


def test_scipy_sparse_matrix():
    if not scipy:
        skip("scipy not installed.")
    A = SparseMatrix([[x, 0], [0, y]])
    f = lambdify((x, y), A, modules="scipy")
    B = f(1, 2)
    assert isinstance(B, scipy.sparse.coo_matrix)


def test_python_div_zero_issue_11306():
    if not numpy:
        skip("numpy not installed.")
    p = Piecewise((1 / x, y < -1), (x, y < 1), (1 / x, True))
    f = lambdify([x, y], p, modules='numpy')
    with numpy.errstate(divide='ignore'):
        assert float(f(numpy.array(0), numpy.array(0.5))) == 0
        assert float(f(numpy.array(0), numpy.array(1))) == float('inf')


def test_issue9474():
    mods = [None, 'math']
    if numpy:
        mods.append('numpy')
    if mpmath:
        mods.append('mpmath')
    for mod in mods:
        f = lambdify(x, S.One/x, modules=mod)
        assert f(2) == 0.5
        f = lambdify(x, floor(S.One/x), modules=mod)
        assert f(2) == 0

    for absfunc, modules in product([Abs, abs], mods):
        f = lambdify(x, absfunc(x), modules=modules)
        assert f(-1) == 1
        assert f(1) == 1
        assert f(3+4j) == 5


def test_issue_9871():
    if not numexpr:
        skip("numexpr not installed.")
    if not numpy:
        skip("numpy not installed.")

    r = sqrt(x**2 + y**2)
    expr = diff(1/r, x)

    xn = yn = numpy.linspace(1, 10, 16)
    # expr(xn, xn) = -xn/(sqrt(2)*xn)^3
    fv_exact = -numpy.sqrt(2.)**-3 * xn**-2

    fv_numpy = lambdify((x, y), expr, modules='numpy')(xn, yn)
    fv_numexpr = lambdify((x, y), expr, modules='numexpr')(xn, yn)
    numpy.testing.assert_allclose(fv_numpy, fv_exact, rtol=1e-10)
    numpy.testing.assert_allclose(fv_numexpr, fv_exact, rtol=1e-10)


def test_numpy_piecewise():
    if not numpy:
        skip("numpy not installed.")
    pieces = Piecewise((x, x < 3), (x**2, x > 5), (0, True))
    f = lambdify(x, pieces, modules="numpy")
    numpy.testing.assert_array_equal(f(numpy.arange(10)),
                                     numpy.array([0, 1, 2, 0, 0, 0, 36, 49, 64, 81]))
    # If we evaluate somewhere all conditions are False, we should get back NaN
    nodef_func = lambdify(x, Piecewise((x, x > 0), (-x, x < 0)))
    numpy.testing.assert_array_equal(nodef_func(numpy.array([-1, 0, 1])),
                                     numpy.array([1, numpy.nan, 1]))


def test_numpy_logical_ops():
    if not numpy:
        skip("numpy not installed.")
    and_func = lambdify((x, y), And(x, y), modules="numpy")
    and_func_3 = lambdify((x, y, z), And(x, y, z), modules="numpy")
    or_func = lambdify((x, y), Or(x, y), modules="numpy")
    or_func_3 = lambdify((x, y, z), Or(x, y, z), modules="numpy")
    not_func = lambdify((x), Not(x), modules="numpy")
    arr1 = numpy.array([True, True])
    arr2 = numpy.array([False, True])
    arr3 = numpy.array([True, False])
    numpy.testing.assert_array_equal(and_func(arr1, arr2), numpy.array([False, True]))
    numpy.testing.assert_array_equal(and_func_3(arr1, arr2, arr3), numpy.array([False, False]))
    numpy.testing.assert_array_equal(or_func(arr1, arr2), numpy.array([True, True]))
    numpy.testing.assert_array_equal(or_func_3(arr1, arr2, arr3), numpy.array([True, True]))
    numpy.testing.assert_array_equal(not_func(arr2), numpy.array([True, False]))


def test_numpy_matmul():
    if not numpy:
        skip("numpy not installed.")
    xmat = Matrix([[x, y], [z, 1+z]])
    ymat = Matrix([[x**2], [Abs(x)]])
    mat_func = lambdify((x, y, z), xmat*ymat, modules="numpy")
    numpy.testing.assert_array_equal(mat_func(0.5, 3, 4), numpy.array([[1.625], [3.5]]))
    numpy.testing.assert_array_equal(mat_func(-0.5, 3, 4), numpy.array([[1.375], [3.5]]))
    # Multiple matrices chained together in multiplication
    f = lambdify((x, y, z), xmat*xmat*xmat, modules="numpy")
    numpy.testing.assert_array_equal(f(0.5, 3, 4), numpy.array([[72.125, 119.25],
                                                                [159, 251]]))


def test_numpy_numexpr():
    if not numpy:
        skip("numpy not installed.")
    if not numexpr:
        skip("numexpr not installed.")
    a, b, c = numpy.random.randn(3, 128, 128)
    # ensure that numpy and numexpr return same value for complicated expression
    expr = sin(x) + cos(y) + tan(z)**2 + Abs(z-y)*acos(sin(y*z)) + \
           Abs(y-z)*acosh(2+exp(y-x))- sqrt(x**2+I*y**2)
    npfunc = lambdify((x, y, z), expr, modules='numpy')
    nefunc = lambdify((x, y, z), expr, modules='numexpr')
    assert numpy.allclose(npfunc(a, b, c), nefunc(a, b, c))


def test_numexpr_userfunctions():
    if not numpy:
        skip("numpy not installed.")
    if not numexpr:
        skip("numexpr not installed.")
    a, b = numpy.random.randn(2, 10)
    uf = type('uf', (Function, ),
              {'eval' : classmethod(lambda x, y : y**2+1)})
    func = lambdify(x, 1-uf(x), modules='numexpr')
    assert numpy.allclose(func(a), -(a**2))

    uf = implemented_function(Function('uf'), lambda x, y : 2*x*y+1)
    func = lambdify((x, y), uf(x, y), modules='numexpr')
    assert numpy.allclose(func(a, b), 2*a*b+1)


def test_tensorflow_basic_math():
    if not tensorflow:
        skip("tensorflow not installed.")
    expr = Max(sin(x), Abs(1/(x+2)))
    func = lambdify(x, expr, modules="tensorflow")

    with tensorflow.compat.v1.Session() as s:
        a = tensorflow.constant(0, dtype=tensorflow.float32)
        assert func(a).eval(session=s) == 0.5


def test_tensorflow_placeholders():
    if not tensorflow:
        skip("tensorflow not installed.")
    expr = Max(sin(x), Abs(1/(x+2)))
    func = lambdify(x, expr, modules="tensorflow")

    with tensorflow.compat.v1.Session() as s:
        a = tensorflow.compat.v1.placeholder(dtype=tensorflow.float32)
        assert func(a).eval(session=s, feed_dict={a: 0}) == 0.5


def test_tensorflow_variables():
    if not tensorflow:
        skip("tensorflow not installed.")
    expr = Max(sin(x), Abs(1/(x+2)))
    func = lambdify(x, expr, modules="tensorflow")

    with tensorflow.compat.v1.Session() as s:
        a = tensorflow.Variable(0, dtype=tensorflow.float32)
        s.run(a.initializer)
        assert func(a).eval(session=s, feed_dict={a: 0}) == 0.5


def test_tensorflow_logical_operations():
    if not tensorflow:
        skip("tensorflow not installed.")
    expr = Not(And(Or(x, y), y))
    func = lambdify([x, y], expr, modules="tensorflow")

    with tensorflow.compat.v1.Session() as s:
        assert func(False, True).eval(session=s) == False


def test_tensorflow_piecewise():
    if not tensorflow:
        skip("tensorflow not installed.")
    expr = Piecewise((0, Eq(x,0)), (-1, x < 0), (1, x > 0))
    func = lambdify(x, expr, modules="tensorflow")

    with tensorflow.compat.v1.Session() as s:
        assert func(-1).eval(session=s) == -1
        assert func(0).eval(session=s) == 0
        assert func(1).eval(session=s) == 1


def test_tensorflow_multi_max():
    if not tensorflow:
        skip("tensorflow not installed.")
    expr = Max(x, -x, x**2)
    func = lambdify(x, expr, modules="tensorflow")

    with tensorflow.compat.v1.Session() as s:
        assert func(-2).eval(session=s) == 4


def test_tensorflow_multi_min():
    if not tensorflow:
        skip("tensorflow not installed.")
    expr = Min(x, -x, x**2)
    func = lambdify(x, expr, modules="tensorflow")

    with tensorflow.compat.v1.Session() as s:
        assert func(-2).eval(session=s) == -2


def test_tensorflow_relational():
    if not tensorflow:
        skip("tensorflow not installed.")
    expr = x >= 0
    func = lambdify(x, expr, modules="tensorflow")

    with tensorflow.compat.v1.Session() as s:
        assert func(1).eval(session=s) == True


def test_tensorflow_complexes():
    if not tensorflow:
        skip("tensorflow not installed")

    func1 = lambdify(x, re(x), modules="tensorflow")
    func2 = lambdify(x, im(x), modules="tensorflow")
    func3 = lambdify(x, Abs(x), modules="tensorflow")
    func4 = lambdify(x, arg(x), modules="tensorflow")

    with tensorflow.compat.v1.Session() as s:
        # For versions before
        # https://github.com/tensorflow/tensorflow/issues/30029
        # resolved, using Python numeric types may not work
        a = tensorflow.constant(1+2j)
        assert func1(a).eval(session=s) == 1
        assert func2(a).eval(session=s) == 2

        tensorflow_result = func3(a).eval(session=s)
        sympy_result = Abs(1 + 2j).evalf()
        assert abs(tensorflow_result-sympy_result) < 10**-6

        tensorflow_result = func4(a).eval(session=s)
        sympy_result = arg(1 + 2j).evalf()
        assert abs(tensorflow_result-sympy_result) < 10**-6


def test_tensorflow_array_arg():
    # Test for issue 14655 (tensorflow part)
    if not tensorflow:
        skip("tensorflow not installed.")

    f = lambdify([[x, y]], x*x + y, 'tensorflow')

    with tensorflow.compat.v1.Session() as s:
        fcall = f(tensorflow.constant([2.0, 1.0]))
        assert fcall.eval(session=s) == 5.0


#================== Test symbolic ==================================


def test_sym_single_arg():
    f = lambdify(x, x * y)
    assert f(z) == z * y


def test_sym_list_args():
    f = lambdify([x, y], x + y + z)
    assert f(1, 2) == 3 + z


def test_sym_integral():
    f = Lambda(x, exp(-x**2))
    l = lambdify(x, Integral(f(x), (x, -oo, oo)), modules="sympy")
    assert l(y) == Integral(exp(-y**2), (y, -oo, oo))
    assert l(y).doit() == sqrt(pi)


def test_namespace_order():
    # lambdify had a bug, such that module dictionaries or cached module
    # dictionaries would pull earlier namespaces into themselves.
    # Because the module dictionaries form the namespace of the
    # generated lambda, this meant that the behavior of a previously
    # generated lambda function could change as a result of later calls
    # to lambdify.
    n1 = {'f': lambda x: 'first f'}
    n2 = {'f': lambda x: 'second f',
          'g': lambda x: 'function g'}
    f = sympy.Function('f')
    g = sympy.Function('g')
    if1 = lambdify(x, f(x), modules=(n1, "sympy"))
    assert if1(1) == 'first f'
    if2 = lambdify(x, g(x), modules=(n2, "sympy"))
    # previously gave 'second f'
    assert if1(1) == 'first f'

    assert if2(1) == 'function g'


def test_imps():
    # Here we check if the default returned functions are anonymous - in
    # the sense that we can have more than one function with the same name
    f = implemented_function('f', lambda x: 2*x)
    g = implemented_function('f', lambda x: math.sqrt(x))
    l1 = lambdify(x, f(x))
    l2 = lambdify(x, g(x))
    assert str(f(x)) == str(g(x))
    assert l1(3) == 6
    assert l2(3) == math.sqrt(3)
    # check that we can pass in a Function as input
    func = sympy.Function('myfunc')
    assert not hasattr(func, '_imp_')
    my_f = implemented_function(func, lambda x: 2*x)
    assert hasattr(my_f, '_imp_')
    # Error for functions with same name and different implementation
    f2 = implemented_function("f", lambda x: x + 101)
    raises(ValueError, lambda: lambdify(x, f(f2(x))))


def test_imps_errors():
    # Test errors that implemented functions can return, and still be able to
    # form expressions.
    # See: https://github.com/sympy/sympy/issues/10810
    #
    # XXX: Removed AttributeError here. This test was added due to issue 10810
    # but that issue was about ValueError. It doesn't seem reasonable to
    # "support" catching AttributeError in the same context...
    for val, error_class in product((0, 0., 2, 2.0), (TypeError, ValueError)):

        def myfunc(a):
            if a == 0:
                raise error_class
            return 1

        f = implemented_function('f', myfunc)
        expr = f(val)
        assert expr == f(val)


def test_imps_wrong_args():
    raises(ValueError, lambda: implemented_function(sin, lambda x: x))


def test_lambdify_imps():
    # Test lambdify with implemented functions
    # first test basic (sympy) lambdify
    f = sympy.cos
    assert lambdify(x, f(x))(0) == 1
    assert lambdify(x, 1 + f(x))(0) == 2
    assert lambdify((x, y), y + f(x))(0, 1) == 2
    # make an implemented function and test
    f = implemented_function("f", lambda x: x + 100)
    assert lambdify(x, f(x))(0) == 100
    assert lambdify(x, 1 + f(x))(0) == 101
    assert lambdify((x, y), y + f(x))(0, 1) == 101
    # Can also handle tuples, lists, dicts as expressions
    lam = lambdify(x, (f(x), x))
    assert lam(3) == (103, 3)
    lam = lambdify(x, [f(x), x])
    assert lam(3) == [103, 3]
    lam = lambdify(x, [f(x), (f(x), x)])
    assert lam(3) == [103, (103, 3)]
    lam = lambdify(x, {f(x): x})
    assert lam(3) == {103: 3}
    lam = lambdify(x, {f(x): x})
    assert lam(3) == {103: 3}
    lam = lambdify(x, {x: f(x)})
    assert lam(3) == {3: 103}
    # Check that imp preferred to other namespaces by default
    d = {'f': lambda x: x + 99}
    lam = lambdify(x, f(x), d)
    assert lam(3) == 103
    # Unless flag passed
    lam = lambdify(x, f(x), d, use_imps=False)
    assert lam(3) == 102


def test_dummification():
    t = symbols('t')
    F = Function('F')
    G = Function('G')
    #"\alpha" is not a valid Python variable name
    #lambdify should sub in a dummy for it, and return
    #without a syntax error
    alpha = symbols(r'\alpha')
    some_expr = 2 * F(t)**2 / G(t)
    lam = lambdify((F(t), G(t)), some_expr)
    assert lam(3, 9) == 2
    lam = lambdify(sin(t), 2 * sin(t)**2)
    assert lam(F(t)) == 2 * F(t)**2
    #Test that \alpha was properly dummified
    lam = lambdify((alpha, t), 2*alpha + t)
    assert lam(2, 1) == 5
    raises(SyntaxError, lambda: lambdify(F(t) * G(t), F(t) * G(t) + 5))
    raises(SyntaxError, lambda: lambdify(2 * F(t), 2 * F(t) + 5))
    raises(SyntaxError, lambda: lambdify(2 * F(t), 4 * F(t) + 5))


def test_lambdify__arguments_with_invalid_python_identifiers():
    # see sympy/sympy#26690
    N = CoordSys3D('N')
    xn, yn, zn = N.base_scalars()
    expr = xn + yn
    f = lambdify([xn, yn], expr)
    res = f(0.2, 0.3)
    ref = 0.2 + 0.3
    assert abs(res-ref) < 1e-15


def test_curly_matrix_symbol():
    # Issue #15009
    curlyv = sympy.MatrixSymbol("{v}", 2, 1)
    lam = lambdify(curlyv, curlyv)
    assert lam(1)==1
    lam = lambdify(curlyv, curlyv, dummify=True)
    assert lam(1)==1


def test_python_keywords():
    # Test for issue 7452. The automatic dummification should ensure use of
    # Python reserved keywords as symbol names will create valid lambda
    # functions. This is an additional regression test.
    python_if = symbols('if')
    expr = python_if / 2
    f = lambdify(python_if, expr)
    assert f(4.0) == 2.0


def test_lambdify_docstring():
    func = lambdify((w, x, y, z), w + x + y + z)
    ref = (
        "Created with lambdify. Signature:\n\n"
        "func(w, x, y, z)\n\n"
        "Expression:\n\n"
        "w + x + y + z"
    ).splitlines()
    assert func.__doc__.splitlines()[:len(ref)] == ref
    syms = symbols('a1:26')
    func = lambdify(syms, sum(syms))
    ref = (
        "Created with lambdify. Signature:\n\n"
        "func(a1, a2, a3, a4, a5, a6, a7, a8, a9, a10, a11, a12, a13, a14, a15,\n"
        "        a16, a17, a18, a19, a20, a21, a22, a23, a24, a25)\n\n"
        "Expression:\n\n"
        "a1 + a10 + a11 + a12 + a13 + a14 + a15 + a16 + a17 + a18 + a19 + a2 + a20 +..."
    ).splitlines()
    assert func.__doc__.splitlines()[:len(ref)] == ref


#================== Test special printers ==========================


def test_special_printers():
    from sympy.printing.lambdarepr import IntervalPrinter

    def intervalrepr(expr):
        return IntervalPrinter().doprint(expr)

    expr = sqrt(sqrt(2) + sqrt(3)) + S.Half

    func0 = lambdify((), expr, modules="mpmath", printer=intervalrepr)
    func1 = lambdify((), expr, modules="mpmath", printer=IntervalPrinter)
    func2 = lambdify((), expr, modules="mpmath", printer=IntervalPrinter())

    mpi = type(mpmath.mpi(1, 2))

    assert isinstance(func0(), mpi)
    assert isinstance(func1(), mpi)
    assert isinstance(func2(), mpi)

    # To check Is lambdify loggamma works for mpmath or not
    exp1 = lambdify(x, loggamma(x), 'mpmath')(5)
    exp2 = lambdify(x, loggamma(x), 'mpmath')(1.8)
    exp3 = lambdify(x, loggamma(x), 'mpmath')(15)
    exp_ls = [exp1, exp2, exp3]

    sol1 = mpmath.loggamma(5)
    sol2 = mpmath.loggamma(1.8)
    sol3 = mpmath.loggamma(15)
    sol_ls = [sol1, sol2, sol3]

    assert exp_ls == sol_ls


def test_true_false():
    # We want exact is comparison here, not just ==
    assert lambdify([], true)() is True
    assert lambdify([], false)() is False


def test_issue_2790():
    assert lambdify((x, (y, z)), x + y)(1, (2, 4)) == 3
    assert lambdify((x, (y, (w, z))), w + x + y + z)(1, (2, (3, 4))) == 10
    assert lambdify(x, x + 1, dummify=False)(1) == 2


def test_issue_12092():
    f = implemented_function('f', lambda x: x**2)
    assert f(f(2)).evalf() == Float(16)


def test_issue_14911():
    class Variable(sympy.Symbol):
        def _sympystr(self, printer):
            return printer.doprint(self.name)

        _lambdacode = _sympystr
        _numpycode = _sympystr

    x = Variable('x')
    y = 2 * x
    code = LambdaPrinter().doprint(y)
    assert code.replace(' ', '') == '2*x'


def test_ITE():
    assert lambdify((x, y, z), ITE(x, y, z))(True, 5, 3) == 5
    assert lambdify((x, y, z), ITE(x, y, z))(False, 5, 3) == 3


def test_Min_Max():
    # see gh-10375
    assert lambdify((x, y, z), Min(x, y, z))(1, 2, 3) == 1
    assert lambdify((x, y, z), Max(x, y, z))(1, 2, 3) == 3


def test_Indexed():
    # Issue #10934
    if not numpy:
        skip("numpy not installed")

    a = IndexedBase('a')
    i, j = symbols('i j')
    b = numpy.array([[1, 2], [3, 4]])
    assert lambdify(a, Sum(a[x, y], (x, 0, 1), (y, 0, 1)))(b) == 10


def test_issue_12173():
    #test for issue 12173
    expr1 = lambdify((x, y), uppergamma(x, y),"mpmath")(1, 2)
    expr2 = lambdify((x, y), lowergamma(x, y),"mpmath")(1, 2)
    assert expr1 == uppergamma(1, 2).evalf()
    assert expr2 == lowergamma(1, 2).evalf()


def test_issue_13642():
    if not numpy:
        skip("numpy not installed")
    f = lambdify(x, sinc(x))
    assert Abs(f(1) - sinc(1)).n() < 1e-15


def test_sinc_mpmath():
    f = lambdify(x, sinc(x), "mpmath")
    assert Abs(f(1) - sinc(1)).n() < 1e-15


def test_lambdify_dummy_arg():
    d1 = Dummy()
    f1 = lambdify(d1, d1 + 1, dummify=False)
    assert f1(2) == 3
    f1b = lambdify(d1, d1 + 1)
    assert f1b(2) == 3
    d2 = Dummy('x')
    f2 = lambdify(d2, d2 + 1)
    assert f2(2) == 3
    f3 = lambdify([[d2]], d2 + 1)
    assert f3([2]) == 3


def test_lambdify_mixed_symbol_dummy_args():
    d = Dummy()
    # Contrived example of name clash
    dsym = symbols(str(d))
    f = lambdify([d, dsym], d - dsym)
    assert f(4, 1) == 3


def test_numpy_array_arg():
    # Test for issue 14655 (numpy part)
    if not numpy:
        skip("numpy not installed")

    f = lambdify([[x, y]], x*x + y, 'numpy')

    assert f(numpy.array([2.0, 1.0])) == 5


def test_scipy_fns():
    if not scipy:
        skip("scipy not installed")

    single_arg_sympy_fns = [Ei, erf, erfc, factorial, gamma, loggamma, digamma, Si, Ci]
    single_arg_scipy_fns = [scipy.special.expi, scipy.special.erf, scipy.special.erfc,
        scipy.special.factorial, scipy.special.gamma, scipy.special.gammaln,
                            scipy.special.psi, scipy.special.sici, scipy.special.sici]
    numpy.random.seed(0)
    for (sympy_fn, scipy_fn) in zip(single_arg_sympy_fns, single_arg_scipy_fns):
        f = lambdify(x, sympy_fn(x), modules="scipy")
        for i in range(20):
            tv = numpy.random.uniform(-10, 10) + 1j*numpy.random.uniform(-5, 5)
            # SciPy thinks that factorial(z) is 0 when re(z) < 0 and
            # does not support complex numbers.
            # SymPy does not think so.
            if sympy_fn == factorial:
                tv = numpy.abs(tv)
            # SciPy supports gammaln for real arguments only,
            # and there is also a branch cut along the negative real axis
            if sympy_fn == loggamma:
                tv = numpy.abs(tv)
            # SymPy's digamma evaluates as polygamma(0, z)
            # which SciPy supports for real arguments only
            if sympy_fn == digamma:
                tv = numpy.real(tv)
            sympy_result = sympy_fn(tv).evalf()
            scipy_result = scipy_fn(tv)
            # SciPy's sici returns a tuple with both Si and Ci present in it
            # which needs to be unpacked
            if sympy_fn == Si:
                scipy_result = scipy_fn(tv)[0]
            if sympy_fn == Ci:
                scipy_result = scipy_fn(tv)[1]
            assert abs(f(tv) - sympy_result) < 1e-13*(1 + abs(sympy_result))
            assert abs(f(tv) - scipy_result) < 1e-13*(1 + abs(sympy_result))

    double_arg_sympy_fns = [RisingFactorial, besselj, bessely, besseli,
                            besselk, polygamma]
    double_arg_scipy_fns = [scipy.special.poch, scipy.special.jv,
                            scipy.special.yv, scipy.special.iv, scipy.special.kv, scipy.special.polygamma]
    for (sympy_fn, scipy_fn) in zip(double_arg_sympy_fns, double_arg_scipy_fns):
        f = lambdify((x, y), sympy_fn(x, y), modules="scipy")
        for i in range(20):
            # SciPy supports only real orders of Bessel functions
            tv1 = numpy.random.uniform(-10, 10)
            tv2 = numpy.random.uniform(-10, 10) + 1j*numpy.random.uniform(-5, 5)
            # SciPy requires a real valued 2nd argument for: poch, polygamma
            if sympy_fn in (RisingFactorial, polygamma):
                tv2 = numpy.real(tv2)
            if sympy_fn == polygamma:
                tv1 = abs(int(tv1))  # first argument to polygamma must be a non-negative integer.
            sympy_result = sympy_fn(tv1, tv2).evalf()
            assert abs(f(tv1, tv2) - sympy_result) < 1e-13*(1 + abs(sympy_result))
            assert abs(f(tv1, tv2) - scipy_fn(tv1, tv2)) < 1e-13*(1 + abs(sympy_result))


def test_scipy_polys():
    if not scipy:
        skip("scipy not installed")
    numpy.random.seed(0)

    params = symbols('n k a b')
    # list polynomials with the number of parameters
    polys = [
        (chebyshevt, 1),
        (chebyshevu, 1),
        (legendre, 1),
        (hermite, 1),
        (laguerre, 1),
        (gegenbauer, 2),
        (assoc_legendre, 2),
        (assoc_laguerre, 2),
        (jacobi, 3)
    ]

    msg = \
        "The random test of the function {func} with the arguments " \
        "{args} had failed because the SymPy result {sympy_result} " \
        "and SciPy result {scipy_result} had failed to converge " \
        "within the tolerance {tol} " \
        "(Actual absolute difference : {diff})"

    for sympy_fn, num_params in polys:
        args = params[:num_params] + (x,)
        f = lambdify(args, sympy_fn(*args))
        for _ in range(10):
            tn = numpy.random.randint(3, 10)
            tparams = tuple(numpy.random.uniform(0, 5, size=num_params-1))
            tv = numpy.random.uniform(-10, 10) + 1j*numpy.random.uniform(-5, 5)
            # SciPy supports hermite for real arguments only
            if sympy_fn == hermite:
                tv = numpy.real(tv)
            # assoc_legendre needs x in (-1, 1) and integer param at most n
            if sympy_fn == assoc_legendre:
                tv = numpy.random.uniform(-1, 1)
                tparams = tuple(numpy.random.randint(1, tn, size=1))

            vals = (tn,) + tparams + (tv,)
            scipy_result = f(*vals)
            sympy_result = sympy_fn(*vals).evalf()
            atol = 1e-9*(1 + abs(sympy_result))
            diff = abs(scipy_result - sympy_result)
            try:
                assert diff < atol
            except TypeError:
                raise AssertionError(
                    msg.format(
                        func=repr(sympy_fn),
                        args=repr(vals),
                        sympy_result=repr(sympy_result),
                        scipy_result=repr(scipy_result),
                        diff=diff,
                        tol=atol)
                    )


def test_lambdify_inspect():
    f = lambdify(x, x**2)
    # Test that inspect.getsource works but don't hard-code implementation
    # details
    assert 'x**2' in inspect.getsource(f)


def test_issue_14941():
    x, y = Dummy(), Dummy()

    # test dict
    f1 = lambdify([x, y], {x: 3, y: 3}, 'sympy')
    assert f1(2, 3) == {2: 3, 3: 3}

    # test tuple
    f2 = lambdify([x, y], (y, x), 'sympy')
    assert f2(2, 3) == (3, 2)
    f2b = lambdify([], (1,))  # gh-23224
    assert f2b() == (1,)

    # test list
    f3 = lambdify([x, y], [y, x], 'sympy')
    assert f3(2, 3) == [3, 2]


def test_lambdify_Derivative_arg_issue_16468():
    f = Function('f')(x)
    fx = f.diff()
    assert lambdify((f, fx), f + fx)(10, 5) == 15
    assert eval(lambdastr((f, fx), f/fx))(10, 5) == 2
    raises(Exception, lambda:
        eval(lambdastr((f, fx), f/fx, dummify=False)))
    assert eval(lambdastr((f, fx), f/fx, dummify=True))(10, 5) == 2
    assert eval(lambdastr((fx, f), f/fx, dummify=True))(S(10), 5) == S.Half
    assert lambdify(fx, 1 + fx)(41) == 42
    assert eval(lambdastr(fx, 1 + fx, dummify=True))(41) == 42


def test_imag_real():
    f_re = lambdify([z], sympy.re(z))
    val = 3+2j
    assert f_re(val) == val.real

    f_im = lambdify([z], sympy.im(z))  # see #15400
    assert f_im(val) == val.imag


def test_MatrixSymbol_issue_15578():
    if not numpy:
        skip("numpy not installed")
    A = MatrixSymbol('A', 2, 2)
    A0 = numpy.array([[1, 2], [3, 4]])
    f = lambdify(A, A**(-1))
    assert numpy.allclose(f(A0), numpy.array([[-2., 1.], [1.5, -0.5]]))
    g = lambdify(A, A**3)
    assert numpy.allclose(g(A0), numpy.array([[37, 54], [81, 118]]))


def test_issue_15654():
    if not scipy:
        skip("scipy not installed")
    from sympy.abc import n, l, r, Z
    from sympy.physics import hydrogen
    nv, lv, rv, Zv = 1, 0, 3, 1
    sympy_value = hydrogen.R_nl(nv, lv, rv, Zv).evalf()
    f = lambdify((n, l, r, Z), hydrogen.R_nl(n, l, r, Z))
    scipy_value = f(nv, lv, rv, Zv)
    assert abs(sympy_value - scipy_value) < 1e-15


def test_issue_15827():
    if not numpy:
        skip("numpy not installed")
    A = MatrixSymbol("A", 3, 3)
    B = MatrixSymbol("B", 2, 3)
    C = MatrixSymbol("C", 3, 4)
    D = MatrixSymbol("D", 4, 5)
    k=symbols("k")
    f = lambdify(A, (2*k)*A)
    g = lambdify(A, (2+k)*A)
    h = lambdify(A, 2*A)
    i = lambdify((B, C, D), 2*B*C*D)
    assert numpy.array_equal(f(numpy.array([[1, 2, 3], [1, 2, 3], [1, 2, 3]])), \
    numpy.array([[2*k, 4*k, 6*k], [2*k, 4*k, 6*k], [2*k, 4*k, 6*k]], dtype=object))

    assert numpy.array_equal(g(numpy.array([[1, 2, 3], [1, 2, 3], [1, 2, 3]])), \
    numpy.array([[k + 2, 2*k + 4, 3*k + 6], [k + 2, 2*k + 4, 3*k + 6], \
    [k + 2, 2*k + 4, 3*k + 6]], dtype=object))

    assert numpy.array_equal(h(numpy.array([[1, 2, 3], [1, 2, 3], [1, 2, 3]])), \
    numpy.array([[2, 4, 6], [2, 4, 6], [2, 4, 6]]))

    assert numpy.array_equal(i(numpy.array([[1, 2, 3], [1, 2, 3]]), numpy.array([[1, 2, 3, 4], [1, 2, 3, 4], [1, 2, 3, 4]]), \
    numpy.array([[1, 2, 3, 4, 5], [1, 2, 3, 4, 5], [1, 2, 3, 4, 5], [1, 2, 3, 4, 5]])), numpy.array([[ 120, 240, 360, 480, 600], \
    [ 120, 240, 360, 480, 600]]))


def test_issue_16930():
    if not scipy:
        skip("scipy not installed")

    x = symbols("x")
    f = lambda x:  S.GoldenRatio * x**2
    f_ = lambdify(x, f(x), modules='scipy')
    assert f_(1) == scipy.constants.golden_ratio

def test_issue_17898():
    if not scipy:
        skip("scipy not installed")
    x = symbols("x")
    f_ = lambdify([x], sympy.LambertW(x,-1), modules='scipy')
    assert f_(0.1) == mpmath.lambertw(0.1, -1)

def test_issue_13167_21411():
    if not numpy:
        skip("numpy not installed")
    f1 = lambdify(x, sympy.Heaviside(x))
    f2 = lambdify(x, sympy.Heaviside(x, 1))
    res1 = f1([-1, 0, 1])
    res2 = f2([-1, 0, 1])
    assert Abs(res1[0]).n() < 1e-15        # First functionality: only one argument passed
    assert Abs(res1[1] - 1/2).n() < 1e-15
    assert Abs(res1[2] - 1).n() < 1e-15
    assert Abs(res2[0]).n() < 1e-15        # Second functionality: two arguments passed
    assert Abs(res2[1] - 1).n() < 1e-15
    assert Abs(res2[2] - 1).n() < 1e-15

def test_single_e():
    f = lambdify(x, E)
    assert f(23) == exp(1.0)

def test_issue_16536():
    if not scipy:
        skip("scipy not installed")

    a = symbols('a')
    f1 = lowergamma(a, x)
    F = lambdify((a, x), f1, modules='scipy')
    assert abs(lowergamma(1, 3) - F(1, 3)) <= 1e-10

    f2 = uppergamma(a, x)
    F = lambdify((a, x), f2, modules='scipy')
    assert abs(uppergamma(1, 3) - F(1, 3)) <= 1e-10


def test_issue_22726():
    if not numpy:
        skip("numpy not installed")

    x1, x2 = symbols('x1 x2')
    f = Max(S.Zero, Min(x1, x2))
    g = derive_by_array(f, (x1, x2))
    G = lambdify((x1, x2), g, modules='numpy')
    point = {x1: 1, x2: 2}
    assert (abs(g.subs(point) - G(*point.values())) <= 1e-10).all()


def test_issue_22739():
    if not numpy:
        skip("numpy not installed")

    x1, x2 = symbols('x1 x2')
    f = Heaviside(Min(x1, x2))
    F = lambdify((x1, x2), f, modules='numpy')
    point = {x1: 1, x2: 2}
    assert abs(f.subs(point) - F(*point.values())) <= 1e-10


def test_issue_22992():
    if not numpy:
        skip("numpy not installed")

    a, t = symbols('a t')
    expr = a*(log(cot(t/2)) - cos(t))
    F = lambdify([a, t], expr, 'numpy')

    point = {a: 10, t: 2}

    assert abs(expr.subs(point) - F(*point.values())) <= 1e-10

    # Standard math
    F = lambdify([a, t], expr)

    assert abs(expr.subs(point) - F(*point.values())) <= 1e-10


def test_issue_19764():
    if not numpy:
        skip("numpy not installed")

    expr = Array([x, x**2])
    f = lambdify(x, expr, 'numpy')

    assert f(1).__class__ == numpy.ndarray

def test_issue_20070():
    if not numba:
        skip("numba not installed")

    f = lambdify(x, sin(x), 'numpy')
    assert numba.jit(f, nopython=True)(1)==0.8414709848078965


def test_fresnel_integrals_scipy():
    if not scipy:
        skip("scipy not installed")

    f1 = fresnelc(x)
    f2 = fresnels(x)
    F1 = lambdify(x, f1, modules='scipy')
    F2 = lambdify(x, f2, modules='scipy')

    assert abs(fresnelc(1.3) - F1(1.3)) <= 1e-10
    assert abs(fresnels(1.3) - F2(1.3)) <= 1e-10


def test_beta_scipy():
    if not scipy:
        skip("scipy not installed")

    f = beta(x, y)
    F = lambdify((x, y), f, modules='scipy')

    assert abs(beta(1.3, 2.3) - F(1.3, 2.3)) <= 1e-10


def test_beta_math():
    f = beta(x, y)
    F = lambdify((x, y), f, modules='math')

    assert abs(beta(1.3, 2.3) - F(1.3, 2.3)) <= 1e-10


def test_betainc_scipy():
    if not scipy:
        skip("scipy not installed")

    f = betainc(w, x, y, z)
    F = lambdify((w, x, y, z), f, modules='scipy')

    assert abs(betainc(1.4, 3.1, 0.1, 0.5) - F(1.4, 3.1, 0.1, 0.5)) <= 1e-10


def test_betainc_regularized_scipy():
    if not scipy:
        skip("scipy not installed")

    f = betainc_regularized(w, x, y, z)
    F = lambdify((w, x, y, z), f, modules='scipy')

    assert abs(betainc_regularized(0.2, 3.5, 0.1, 1) - F(0.2, 3.5, 0.1, 1)) <= 1e-10


def test_numpy_special_math():
    if not numpy:
        skip("numpy not installed")

    funcs = [expm1, log1p, exp2, log2, log10, hypot, logaddexp, logaddexp2]
    for func in funcs:
        if 2 in func.nargs:
            expr = func(x, y)
            args = (x, y)
            num_args = (0.3, 0.4)
        elif 1 in func.nargs:
            expr = func(x)
            args = (x,)
            num_args = (0.3,)
        else:
            raise NotImplementedError("Need to handle other than unary & binary functions in test")
        f = lambdify(args, expr)
        result = f(*num_args)
        reference = expr.subs(dict(zip(args, num_args))).evalf()
        assert numpy.allclose(result, float(reference))

    lae2 = lambdify((x, y), logaddexp2(log2(x), log2(y)))
    assert abs(2.0**lae2(1e-50, 2.5e-50) - 3.5e-50) < 1e-62  # from NumPy's docstring


def test_scipy_special_math():
    if not scipy:
        skip("scipy not installed")

    cm1 = lambdify((x,), cosm1(x), modules='scipy')
    assert abs(cm1(1e-20) + 5e-41) < 1e-200

    have_scipy_1_10plus = tuple(map(int, scipy.version.version.split('.')[:2])) >= (1, 10)

    if have_scipy_1_10plus:
        cm2 = lambdify((x, y), powm1(x, y), modules='scipy')
        assert abs(cm2(1.2, 1e-9) - 1.82321557e-10)  < 1e-17


def test_scipy_bernoulli():
    if not scipy:
        skip("scipy not installed")

    bern = lambdify((x,), bernoulli(x), modules='scipy')
    assert bern(1) == 0.5


def test_scipy_harmonic():
    if not scipy:
        skip("scipy not installed")

    hn = lambdify((x,), harmonic(x), modules='scipy')
    assert hn(2) == 1.5
    hnm = lambdify((x, y), harmonic(x, y), modules='scipy')
    assert hnm(2, 2) == 1.25


def test_cupy_array_arg():
    if not cupy:
        skip("CuPy not installed")

    f = lambdify([[x, y]], x*x + y, 'cupy')
    result = f(cupy.array([2.0, 1.0]))
    assert result == 5
    assert "cupy" in str(type(result))


def test_cupy_array_arg_using_numpy():
    # numpy functions can be run on cupy arrays
    # unclear if we can "officially" support this,
    # depends on numpy __array_function__ support
    if not cupy:
        skip("CuPy not installed")

    f = lambdify([[x, y]], x*x + y, 'numpy')
    result = f(cupy.array([2.0, 1.0]))
    assert result == 5
    assert "cupy" in str(type(result))

def test_cupy_dotproduct():
    if not cupy:
        skip("CuPy not installed")

    A = Matrix([x, y, z])
    f1 = lambdify([x, y, z], DotProduct(A, A), modules='cupy')
    f2 = lambdify([x, y, z], DotProduct(A, A.T), modules='cupy')
    f3 = lambdify([x, y, z], DotProduct(A.T, A), modules='cupy')
    f4 = lambdify([x, y, z], DotProduct(A, A.T), modules='cupy')

    assert f1(1, 2, 3) == \
        f2(1, 2, 3) == \
        f3(1, 2, 3) == \
        f4(1, 2, 3) == \
        cupy.array([14])


def test_jax_array_arg():
    if not jax:
        skip("JAX not installed")

    f = lambdify([[x, y]], x*x + y, 'jax')
    result = f(jax.numpy.array([2.0, 1.0]))
    assert result == 5
    assert "jax" in str(type(result))


def test_jax_array_arg_using_numpy():
    if not jax:
        skip("JAX not installed")

    f = lambdify([[x, y]], x*x + y, 'numpy')
    result = f(jax.numpy.array([2.0, 1.0]))
    assert result == 5
    assert "jax" in str(type(result))


def test_jax_dotproduct():
    if not jax:
        skip("JAX not installed")

    A = Matrix([x, y, z])
    f1 = lambdify([x, y, z], DotProduct(A, A), modules='jax')
    f2 = lambdify([x, y, z], DotProduct(A, A.T), modules='jax')
    f3 = lambdify([x, y, z], DotProduct(A.T, A), modules='jax')
    f4 = lambdify([x, y, z], DotProduct(A, A.T), modules='jax')

    assert f1(1, 2, 3) == \
        f2(1, 2, 3) == \
        f3(1, 2, 3) == \
        f4(1, 2, 3) == \
        jax.numpy.array([14])


def test_lambdify_cse():
    def no_op_cse(exprs):
        return (), exprs

    def dummy_cse(exprs):
        from sympy.simplify.cse_main import cse
        return cse(exprs, symbols=numbered_symbols(cls=Dummy))

    def minmem(exprs):
        from sympy.simplify.cse_main import cse_release_variables, cse
        return cse(exprs, postprocess=cse_release_variables)

    class Case:
        def __init__(self, *, args, exprs, num_args, requires_numpy=False):
            self.args = args
            self.exprs = exprs
            self.num_args = num_args
            subs_dict = dict(zip(self.args, self.num_args))
            self.ref = [e.subs(subs_dict).evalf() for e in exprs]
            self.requires_numpy = requires_numpy

        def lambdify(self, *, cse):
            return lambdify(self.args, self.exprs, cse=cse)

        def assertAllClose(self, result, *, abstol=1e-15, reltol=1e-15):
            if self.requires_numpy:
                assert all(numpy.allclose(result[i], numpy.asarray(r, dtype=float),
                                          rtol=reltol, atol=abstol)
                           for i, r in enumerate(self.ref))
                return

            for i, r in enumerate(self.ref):
                abs_err = abs(result[i] - r)
                if r == 0:
                    assert abs_err < abstol
                else:
                    assert abs_err/abs(r) < reltol

    cases = [
        Case(
            args=(x, y, z),
            exprs=[
             x + y + z,
             x + y - z,
             2*x + 2*y - z,
             (x+y)**2 + (y+z)**2,
            ],
            num_args=(2., 3., 4.)
        ),
        Case(
            args=(x, y, z),
            exprs=[
            x + sympy.Heaviside(x),
            y + sympy.Heaviside(x),
            z + sympy.Heaviside(x, 1),
            z/sympy.Heaviside(x, 1)
            ],
            num_args=(0., 3., 4.)
        ),
        Case(
            args=(x, y, z),
            exprs=[
            x + sinc(y),
            y + sinc(y),
            z - sinc(y)
            ],
            num_args=(0.1, 0.2, 0.3)
        ),
        Case(
            args=(x, y, z),
            exprs=[
                Matrix([[x, x*y], [sin(z) + 4, x**z]]),
                x*y+sin(z)-x**z,
                Matrix([x*x, sin(z), x**z])
            ],
            num_args=(1.,2.,3.),
            requires_numpy=True
        ),
        Case(
            args=(x, y),
            exprs=[(x + y - 1)**2, x, x + y,
            (x + y)/(2*x + 1) + (x + y - 1)**2, (2*x + 1)**(x + y)],
            num_args=(1,2)
        )
    ]
    for case in cases:
        if not numpy and case.requires_numpy:
            continue
        for _cse in [False, True, minmem, no_op_cse, dummy_cse]:
            f = case.lambdify(cse=_cse)
            result = f(*case.num_args)
            case.assertAllClose(result)

def test_issue_25288():
    syms = numbered_symbols(cls=Dummy)
    ok = lambdify(x, [x**2, sin(x**2)], cse=lambda e: cse(e, symbols=syms))(2)
    assert ok


def test_deprecated_set():
    with warns_deprecated_sympy():
        lambdify({x, y}, x + y)

def test_issue_13881():
    if not numpy:
        skip("numpy not installed.")

    X = MatrixSymbol('X', 3, 1)

    f = lambdify(X, X.T*X, 'numpy')
    assert f(numpy.array([1, 2, 3])) == 14
    assert f(numpy.array([3, 2, 1])) == 14

    f = lambdify(X, X*X.T, 'numpy')
    assert f(numpy.array([1, 2, 3])) == 14
    assert f(numpy.array([3, 2, 1])) == 14

    f = lambdify(X, (X*X.T)*X, 'numpy')
    arr1 = numpy.array([[1], [2], [3]])
    arr2 = numpy.array([[14],[28],[42]])

    assert numpy.array_equal(f(arr1), arr2)


def test_23536_lambdify_cse_dummy():

    f = Function('x')(y)
    g = Function('w')(y)
    expr = z + (f**4 + g**5)*(f**3 + (g*f)**3)
    expr = expr.expand()
    eval_expr = lambdify(((f, g), z), expr, cse=True)
    ans = eval_expr((1.0, 2.0), 3.0)  # shouldn't raise NameError
    assert ans == 300.0  # not a list and value is 300


class LambdifyDocstringTestCase:
    SIGNATURE = None
    EXPR = None
    SRC = None

    def __init__(self, docstring_limit, expected_redacted):
        self.docstring_limit = docstring_limit
        self.expected_redacted = expected_redacted

    @property
    def expected_expr(self):
        expr_redacted_msg = "EXPRESSION REDACTED DUE TO LENGTH, (see lambdify's `docstring_limit`)"
        return self.EXPR if not self.expected_redacted else expr_redacted_msg

    @property
    def expected_src(self):
        src_redacted_msg = "SOURCE CODE REDACTED DUE TO LENGTH, (see lambdify's `docstring_limit`)"
        return self.SRC if not self.expected_redacted else src_redacted_msg

    @property
    def expected_docstring(self):
        expected_docstring = (
            f'Created with lambdify. Signature:\n\n'
            f'func({self.SIGNATURE})\n\n'
            f'Expression:\n\n'
            f'{self.expected_expr}\n\n'
            f'Source code:\n\n'
            f'{self.expected_src}\n\n'
            f'Imported modules:\n\n'
        )
        return expected_docstring

    def __len__(self):
        return len(self.expected_docstring)

    def __repr__(self):
        return (
            f'{self.__class__.__name__}('
            f'docstring_limit={self.docstring_limit}, '
            f'expected_redacted={self.expected_redacted})'
        )


def test_lambdify_docstring_size_limit_simple_symbol():

    class SimpleSymbolTestCase(LambdifyDocstringTestCase):
        SIGNATURE = 'x'
        EXPR = 'x'
        SRC = (
            'def _lambdifygenerated(x):\n'
            '    return x\n'
        )

    x = symbols('x')

    test_cases = (
        SimpleSymbolTestCase(docstring_limit=None, expected_redacted=False),
        SimpleSymbolTestCase(docstring_limit=100, expected_redacted=False),
        SimpleSymbolTestCase(docstring_limit=1, expected_redacted=False),
        SimpleSymbolTestCase(docstring_limit=0, expected_redacted=True),
        SimpleSymbolTestCase(docstring_limit=-1, expected_redacted=True),
    )
    for test_case in test_cases:
        lambdified_expr = lambdify(
            [x],
            x,
            'sympy',
            docstring_limit=test_case.docstring_limit,
        )
        assert lambdified_expr.__doc__ == test_case.expected_docstring


def test_lambdify_docstring_size_limit_nested_expr():

    class ExprListTestCase(LambdifyDocstringTestCase):
        SIGNATURE = 'x, y, z'
        EXPR = (
            '[x, [y], z, x**3 + 3*x**2*y + 3*x**2*z + 3*x*y**2 + 6*x*y*z '
            '+ 3*x*z**2 +...'
        )
        SRC = (
            'def _lambdifygenerated(x, y, z):\n'
            '    return [x, [y], z, x**3 + 3*x**2*y + 3*x**2*z + 3*x*y**2 '
            '+ 6*x*y*z + 3*x*z**2 + y**3 + 3*y**2*z + 3*y*z**2 + z**3]\n'
        )

    x, y, z = symbols('x, y, z')
    expr = [x, [y], z, ((x + y + z)**3).expand()]

    test_cases = (
        ExprListTestCase(docstring_limit=None, expected_redacted=False),
        ExprListTestCase(docstring_limit=200, expected_redacted=False),
        ExprListTestCase(docstring_limit=50, expected_redacted=True),
        ExprListTestCase(docstring_limit=0, expected_redacted=True),
        ExprListTestCase(docstring_limit=-1, expected_redacted=True),
    )
    for test_case in test_cases:
        lambdified_expr = lambdify(
            [x, y, z],
            expr,
            'sympy',
            docstring_limit=test_case.docstring_limit,
        )
        assert lambdified_expr.__doc__ == test_case.expected_docstring


def test_lambdify_docstring_size_limit_matrix():

    class MatrixTestCase(LambdifyDocstringTestCase):
        SIGNATURE = 'x, y, z'
        EXPR = (
            'Matrix([[0, x], [x + y + z, x**3 + 3*x**2*y + 3*x**2*z + 3*x*y**2 '
            '+ 6*x*y*z...'
        )
        SRC = (
            'def _lambdifygenerated(x, y, z):\n'
            '    return ImmutableDenseMatrix([[0, x], [x + y + z, x**3 '
            '+ 3*x**2*y + 3*x**2*z + 3*x*y**2 + 6*x*y*z + 3*x*z**2 + y**3 '
            '+ 3*y**2*z + 3*y*z**2 + z**3]])\n'
        )

    x, y, z = symbols('x, y, z')
    expr = Matrix([[S.Zero, x], [x + y + z, ((x + y + z)**3).expand()]])

    test_cases = (
        MatrixTestCase(docstring_limit=None, expected_redacted=False),
        MatrixTestCase(docstring_limit=200, expected_redacted=False),
        MatrixTestCase(docstring_limit=50, expected_redacted=True),
        MatrixTestCase(docstring_limit=0, expected_redacted=True),
        MatrixTestCase(docstring_limit=-1, expected_redacted=True),
    )
    for test_case in test_cases:
        lambdified_expr = lambdify(
            [x, y, z],
            expr,
            'sympy',
            docstring_limit=test_case.docstring_limit,
        )
        assert lambdified_expr.__doc__ == test_case.expected_docstring


def test_lambdify_empty_tuple():
    a = symbols("a")
    expr = ((), (a,))
    f = lambdify(a, expr)
    result = f(1)
    assert result == ((), (1,)), "Lambdify did not handle the empty tuple correctly."

def test_assoc_legendre_numerical_evaluation():

    tol = 1e-10

    sympy_result_integer = assoc_legendre(1, 1/2, 0.1).evalf()
    sympy_result_complex = assoc_legendre(2, 1, 3).evalf()
    mpmath_result_integer = -0.474572528387641
    mpmath_result_complex = -25.45584412271571*I

    assert all_close(sympy_result_integer, mpmath_result_integer, tol)
    assert all_close(sympy_result_complex, mpmath_result_complex, tol)


<<<<<<< HEAD
def test_Piecewise():

    modules = [math]
    if numpy:
        modules.append('numpy')

    for mod in modules:
        # test isinf
        f = lambdify(x, Piecewise((7.0, isinf(x)), (3.0, True)), mod)
        assert f(+float('inf')) == +7.0
        assert f(-float('inf')) == +7.0
        assert f(42.) == 3.0

        f2 = lambdify(x, Piecewise((7.0*sign(x), isinf(x)), (3.0, True)), mod)
        assert f2(+float('inf')) == +7.0
        assert f2(-float('inf')) == -7.0
        assert f2(42.) == 3.0

        # test isnan (gh-26784)
        g = lambdify(x, Piecewise((7.0, isnan(x)), (3.0, True)), mod)
        assert g(float('nan')) == 7.0
        assert g(42.) == 3.0
=======
def test_array_symbol():
    if not numpy:
        skip("numpy not installed.")
    a = ArraySymbol('a', (3,))
    f = lambdify((a), a)
    assert numpy.all(f(numpy.array([1,2,3])) == numpy.array([1,2,3]))
>>>>>>> b6376e08
<|MERGE_RESOLUTION|>--- conflicted
+++ resolved
@@ -1918,7 +1918,6 @@
     assert all_close(sympy_result_complex, mpmath_result_complex, tol)
 
 
-<<<<<<< HEAD
 def test_Piecewise():
 
     modules = [math]
@@ -1941,11 +1940,11 @@
         g = lambdify(x, Piecewise((7.0, isnan(x)), (3.0, True)), mod)
         assert g(float('nan')) == 7.0
         assert g(42.) == 3.0
-=======
+
+
 def test_array_symbol():
     if not numpy:
         skip("numpy not installed.")
     a = ArraySymbol('a', (3,))
     f = lambdify((a), a)
-    assert numpy.all(f(numpy.array([1,2,3])) == numpy.array([1,2,3]))
->>>>>>> b6376e08
+    assert numpy.all(f(numpy.array([1,2,3])) == numpy.array([1,2,3]))